/*
 * mis.c - a scheduler policy for microarchitectural interference
 */

#include <stdlib.h>
#include <string.h>

#include <base/stddef.h>
#include <base/log.h>

#include "defs.h"
#include "sched.h"
#include "ksched.h"
#include "pmc.h"

/* a list of all processes */
static LIST_HEAD(all_procs);
/* a list of processes that are waiting for more cores */
static LIST_HEAD(congested_procs);
/* a list of proccesses that are limited due to bandwidth overconsumption */
static LIST_HEAD(bwlimited_procs);
/* a bitmap of all available cores that are currently idle */
static DEFINE_BITMAP(mis_idle_cores, NCPU);
/* a bitmap of all cores with performance counters being sampled */
static DEFINE_BITMAP(mis_sampled_cores, NCPU);

/* this performance counter measures LLC misses as a proxy for mem bandwidth */
#define PMC_LLC_MISSES (PMC_ARCH_LLC_MISSES | PMC_ESEL_USR | PMC_ESEL_OS | \
			PMC_ESEL_ANY | PMC_ESEL_ENABLE)

/* poll the global (system-wide) memory bandwidth over this time interval */
<<<<<<< HEAD
#define MIS_BW_MEASURE_INTERVAL	100
=======
#define MIS_BW_MEASURE_INTERVAL	25
>>>>>>> 8cece546
/* wait for performance counter results over this time interval */
#define MIS_BW_PUNISH_INTERVAL	10
/* the number of intervals of bandwidth below the threshold to relax limits */
#define MIS_BW_RELAX_CNT	1
/* punish processes consuming high bandwidth over this threshold */
<<<<<<< HEAD
#define MIS_BW_THRESHOLD	0.10 /* FIXME: should not be hard coded */
=======
/* FIXME: should not be hard coded */
#define MIS_BW_HIGH_WATERMARK	0.105 
/* FIXME: should not be hard coded */
#define MIS_BW_LOW_WATERMARK	(0.8 * MIS_BW_HIGH_WATERMARK)
/* FIXME: should not be hard coded */
#define MIS_UNDER_LOW_WATERMARK_CNT_THRESHOLD 3

unsigned int under_low_watermark_cnt = 0;
>>>>>>> 8cece546

struct mis_data {
	struct proc		*p;
	unsigned int		is_congested:1;
	unsigned int		is_bwlimited:1;
	struct list_node	all_link;
	struct list_node	congested_link;
	struct list_node	bwlimited_link;

	/* thread usage limits */
	int			threads_guaranteed;/* the number promised */
	int			threads_max;	/* the most possible */
	int			threads_limit;	/* the most allowed */
	int			threads_active;	/* the number active */

	/* congestion info */
	float			load;
	uint64_t		standing_queue_us;

	/* bandwidth monitoring */
	int			threads_monitored;
	uint64_t		llc_misses;
};

static bool mis_proc_is_preemptible(struct mis_data *cursd,
				       struct mis_data *nextsd)
{
	return cursd->threads_active > cursd->threads_guaranteed &&
	       nextsd->threads_active < nextsd->threads_guaranteed;
}

static bool mis_proc_can_be_congested(struct mis_data *sd)
{
	return sd->threads_active < sd->threads_limit;
}

/* the current process running on each core */
static struct mis_data *cores[NCPU];

/* the history of processes running on each core */
#define NHIST	4
static struct mis_data *hist[NCPU][NHIST];

static void mis_cleanup_core(unsigned int core)
{
	struct mis_data *sd = cores[core];
	int i;

	if (!sd)
		return;

	if (cores[core])
		cores[core]->threads_active--;
	cores[core] = NULL;
	for (i = NHIST-1; i > 0; i--)
		hist[core][i] = hist[core][i - 1];
	hist[core][0] = sd;
}

static void mis_mark_congested(struct mis_data *sd)
{
	assert(mis_proc_can_be_congested(sd));
	if (sd->is_congested)
		return;
	sd->is_congested = true;
	list_add_tail(&congested_procs, &sd->congested_link);
}

static void mis_unmark_congested(struct mis_data *sd)
{
	if (!sd->is_congested)
		return;
	sd->is_congested = false;
	list_del_from(&congested_procs, &sd->congested_link);
}

static void mis_mark_bwlimited(struct mis_data *sd)
{
	if (sd->is_bwlimited)
		return;
	sd->is_bwlimited = true;
	list_add_tail(&bwlimited_procs, &sd->bwlimited_link);
}

static void mis_unmark_bwlimited(struct mis_data *sd)
{
	if (!sd->is_bwlimited)
		return;
	sd->is_bwlimited = false;
	list_del_from(&bwlimited_procs, &sd->bwlimited_link);
}

static int mis_attach(struct proc *p, struct sched_spec *cfg)
{
	struct mis_data *sd;

	/* TODO: validate if there are enough cores available for @cfg */

	sd = malloc(sizeof(*sd));
	if (!sd)
		return -ENOMEM;

	memset(sd, 0, sizeof(*sd));
	sd->p = p;
	sd->threads_guaranteed = cfg->guaranteed_cores;
	sd->threads_max = cfg->max_cores;
	sd->threads_limit = cfg->max_cores;
	sd->threads_active = 0;
	p->policy_data = (unsigned long)sd;
	list_add(&all_procs, &sd->all_link);
	return 0;
}

static void mis_detach(struct proc *p)
{
	struct mis_data *sd = (struct mis_data *)p->policy_data;
	int i, j;

	mis_unmark_congested(sd);
	mis_unmark_bwlimited(sd);
	list_del_from(&all_procs, &sd->all_link);

	for (i = 0; i < NCPU; i++) {
		if (cores[i] == sd)
			cores[i] = NULL;
		for (j = 0; j < NHIST; j++) {
			if (hist[i][j] == sd)
				hist[i][j] = NULL;
		}
	}

	free(sd);
}

static int mis_run_kthread_on_core(struct proc *p, unsigned int core)
{
	struct mis_data *sd = (struct mis_data *)p->policy_data;
	int ret;

	/*
	 * WARNING: A kthread could be stuck waiting to detach and thus
	 * temporarily unavailable even if it is no longer assigned to a core.
	 * We check with the scheduler layer here to catch such a race
	 * condition.  In this sense, applications can get new cores more
	 * quickly if they yield promptly when requested.
	 */
	if (sched_threads_avail(p) == 0)
		return -EBUSY;

	ret = sched_run_on_core(p, core);
	if (ret)
		return ret;

	mis_cleanup_core(core);
	cores[core] = sd;
	bitmap_clear(mis_idle_cores, core);
	sd->threads_active++;
	return 0;
}

static int mis_idle_on_core(unsigned int core)
{
	int ret;

	ret = sched_idle_on_core(0, core);
	if (ret)
		return -EBUSY;

	mis_cleanup_core(core);
	cores[core] = NULL;
	bitmap_set(mis_idle_cores, core);
	return 0;
}

static unsigned int mis_choose_core(struct proc *p)
{
	struct mis_data *sd = (struct mis_data *)p->policy_data;
	struct thread *th;
	unsigned int core, tmp;

	/* first try to find a matching active hyperthread */
	sched_for_each_allowed_core(core, tmp) {
		unsigned int sib = sched_siblings[core];
		if (cores[core] != sd)
			continue;
		if (cores[sib] == sd || (cores[sib] != NULL &&
		    !mis_proc_is_preemptible(cores[sib], sd)))
			continue;
		if (bitmap_test(sched_allowed_cores, sib))
			return sib;
	}

	/* then try to find a previously used core (to improve locality) */
	list_for_each(&p->idle_threads, th, idle_link) {
		core = th->core;
		if (core >= NCPU)
			break;
		if (cores[core] != sd && (cores[core] == NULL ||
		    mis_proc_is_preemptible(cores[core], sd))) {
			return core;
		}

		/* sibling core has equally good locality */
		core = sched_siblings[th->core];
		if (cores[core] != sd && (cores[core] == NULL ||
		    mis_proc_is_preemptible(cores[core], sd))) {
			if (bitmap_test(sched_allowed_cores, core))
				return core;
		}
	}

	/* then look for any idle core */
	core = bitmap_find_next_set(mis_idle_cores, NCPU, 0);
	if (core != NCPU)
		return core;

	/* finally look for any preemptible core */
	sched_for_each_allowed_core(core, tmp) {
		if (cores[core] == sd)
			continue;
		if (cores[core] &&
		    mis_proc_is_preemptible(cores[core], sd))
			return core;
	}

	/* out of luck, couldn't find anything */
	return NCPU;
}

static int mis_add_kthread(struct proc *p)
{
	struct mis_data *sd = (struct mis_data *)p->policy_data;
	unsigned int core;

	if (sd->threads_active >= sd->threads_limit)
		return -ENOENT;

	core = mis_choose_core(p);
	if (core == NCPU)
		return -ENOENT;

	return mis_run_kthread_on_core(p, core);
}

static int mis_notify_core_needed(struct proc *p)
{
	return mis_add_kthread(p); 
}

#define EWMA_WEIGHT	0.1f

static void mis_update_congestion_info(struct mis_data *sd)
{
	struct congestion_info *info = sd->p->congestion_info;
	float instant_load;

	/* update the standing queue congestion microseconds */
	if (sd->is_congested)
		sd->standing_queue_us += IOKERNEL_POLL_INTERVAL;
	else
		sd->standing_queue_us = 0;
	ACCESS_ONCE(info->standing_queue_us) = sd->standing_queue_us;

	/* update the CPU load */
	/* TODO: handle using more than guaranteed cores */
	instant_load = (float)sd->threads_active / (float)sd->threads_limit;
	sd->load = sd->load * (1 - EWMA_WEIGHT) + instant_load * EWMA_WEIGHT;
	ACCESS_ONCE(info->load) = sd->load;
}

static void mis_notify_congested(struct proc *p, bitmap_ptr_t threads,
				 bitmap_ptr_t io)
{
	struct mis_data *sd = (struct mis_data *)p->policy_data;
	int ret;

	/* check if congested */
	if (bitmap_popcount(threads, NCPU) +
            bitmap_popcount(io, NCPU) == 0) {
		mis_unmark_congested(sd);
		goto done;
	}

	/* do nothing if already marked as congested or can't be congested */
	if (sd->is_congested || !mis_proc_can_be_congested(sd))
		goto done;

	/* try to add an additional core right away */
	ret = mis_add_kthread(p);
	if (ret == 0)
		goto done;

	/* otherwise mark the process as congested, cores can be added later */
	mis_mark_congested(sd);

done:
	mis_update_congestion_info(sd);
}

static struct mis_data *mis_choose_kthread(unsigned int core)
{
	struct mis_data *sd;
	int i;

	/* first try to run the same process as the sibling */
	sd = cores[sched_siblings[core]];
	if (sd && sd->is_congested)
		return sd;

	/* then try to find a congested process that ran on this core last */
	for (i = 0; i < NHIST; i++) {
		sd = hist[core][i];
		if (sd && sd->is_congested)
			return sd;

		/* the hyperthread sibling has equally good locality */
		sd = hist[sched_siblings[core]][i];
		if (sd && sd->is_congested)
			return sd;
	}

	/* then try to find any congested process */
	return list_top(&congested_procs, struct mis_data, congested_link);
}

static int mis_add_kthread_on_core(unsigned int core)
{
	struct mis_data *sd;
	int ret;

	sd = mis_choose_kthread(core);
	if (unlikely(!sd))
		return -ENOENT;

	ret = mis_run_kthread_on_core(sd->p, core);
	if (unlikely(ret))
		return ret;

	mis_unmark_congested(sd);
	return 0;
}

static void mis_sample_pmc(uint64_t sel)
{
	struct mis_data *sd;
	int core, sib, tmp;

	bitmap_clear(mis_sampled_cores, NCPU);
	list_for_each(&all_procs, sd, all_link) {
		sd->threads_monitored = 0;
		sd->llc_misses = 0;
	}

	sched_for_each_allowed_sibling(core, tmp) {
		struct mis_data *sd1, *sd2;
		sib = sched_siblings[core];
		sd1 = cores[core];
		sd2 = cores[sib];

		if (!sd1 && !sd2)
			continue;
		if (sd1 && (!sd2 ||
			    sd1->threads_monitored <= sd2->threads_monitored)) {
			sd1->threads_monitored++;
			ksched_enqueue_pmc(sib, sel);
			bitmap_set(mis_sampled_cores, sib);
		} else {
			sd2->threads_monitored++;
			ksched_enqueue_pmc(core, sel);
			bitmap_set(mis_sampled_cores, core);
		}
	}
}

static struct mis_data *mis_choose_bandwidth_victim(void)
{
	struct mis_data *sd, *victim = NULL;
	float highest_l3miss;
	uint64_t pmc;
	int i;

	bitmap_for_each_set(mis_sampled_cores, NCPU, i) {
		sd = cores[sched_siblings[i]];
		if (unlikely(!ksched_poll_pmc(i, &pmc))) {
			if (sd)
				sd->threads_monitored--;
			continue;
		}
		if (sd)
			sd->llc_misses += pmc;
	}

	list_for_each(&all_procs, sd, all_link) {
		if (!sd->threads_monitored) {
		  // pmc not ready, pass
		  continue;
		}
		float estimated_l3miss = (float)sd->llc_misses /
					 (float)sd->threads_monitored *
					 (float)sd->threads_active;
		if (sd->threads_limit == 0 ||
		    sd->threads_limit <= sd->threads_guaranteed)
			continue;
		if (!victim || estimated_l3miss > highest_l3miss) {
			highest_l3miss = estimated_l3miss;
			victim = sd;
		}
	}

	return victim;
}

static void mis_bandwidth_state_machine(uint64_t now)
{
	static int bw_okay_cnt = 0;
	static bool bw_punish_triggered = false;
	static uint64_t last_tsc = 0, last_bw_measure_ts = 0, last_bw_punish_ts;
	static uint32_t last_cas = 0;
	uint64_t tsc;
	uint32_t cur_cas;
	float bw_estimate;
	unsigned int core, tmp;

	/* punish a process that is using too much bandwidth */
	if (bw_punish_triggered &&
	    now - last_bw_punish_ts >= MIS_BW_PUNISH_INTERVAL) {
		struct mis_data *sd;

		bw_punish_triggered = false;
		sd = mis_choose_bandwidth_victim();
		if (!sd)
			goto done;
		sd->threads_limit = MIN(sd->threads_limit - 1,
					sd->threads_active - 1);
		mis_unmark_congested(sd);
<<<<<<< HEAD
		mis_mark_bwlimited(sd);
=======
		list_add(&bwlimited_procs, &sd->bwlimited_link);
>>>>>>> 8cece546

		/* first prefer lone hyperthreads */
		sched_for_each_allowed_core(core, tmp) {
			if (cores[core] == sd &&
			    cores[sched_siblings[core]] != sd) {
				if (mis_add_kthread_on_core(core))
					mis_idle_on_core(core);
				goto done;
			}
		}

		/* then try any core */
		sched_for_each_allowed_core(core, tmp) {
			if (cores[core] == sd) {
				if (mis_add_kthread_on_core(core))
					mis_idle_on_core(core);
				goto done;
			}
		}
	}

done:
	/* check if it's time to sample bandwidth */
	if (now - last_bw_measure_ts < MIS_BW_MEASURE_INTERVAL)
		return;

	/* update the bandwidth estimate */
	barrier();
	tsc = rdtsc();
	barrier();
	cur_cas = get_cas_count_all();
	bw_estimate = (float)(cur_cas - last_cas) / (float)(tsc - last_tsc);
	last_bw_measure_ts = now;
	last_cas = cur_cas;
	last_tsc = tsc;

	/* check if the bandwidth limit has been exceeded */
	if (bw_estimate > MIS_BW_HIGH_WATERMARK && !bw_punish_triggered) {
		mis_sample_pmc(PMC_LLC_MISSES);
		bw_punish_triggered = true;
		last_bw_punish_ts = microtime();
		bw_okay_cnt = 0;
	} else {
		bw_okay_cnt++;
	}

	/* check if bandwidth has been below threshold long enough to relax */
	if (bw_okay_cnt >= MIS_BW_RELAX_CNT) {
		struct mis_data *sd;

		sd = list_pop(&bwlimited_procs, struct mis_data,
			      bwlimited_link);
		if (!sd)
			return;

		if (sd->threads_limit <= sd->threads_active)
			sd->threads_limit++;
		if (sd->threads_limit >= sd->threads_max)
			sd->is_bwlimited = false;
		else
			list_add_tail(&bwlimited_procs, &sd->bwlimited_link);
	}
<<<<<<< HEAD
}

static void mis_print_debug_info(void)
{
	struct mis_data *sd;
=======
	if (bw_estimate < MIS_BW_LOW_WATERMARK) {
	  under_low_watermark_cnt++;
	} else {
	  under_low_watermark_cnt = 0;
	}
	if (under_low_watermark_cnt == MIS_UNDER_LOW_WATERMARK_CNT_THRESHOLD) {
	  under_low_watermark_cnt = 0;
	  struct mis_data *sd = NULL;
	  sd = list_pop(&bwlimited_procs, struct mis_data, bwlimited_link);
	  if (sd) {
	    sd->threads_limit++;
	    assert(sd->threads_limit == 1);
	    log_info_ratelimited("add back pid = %d\n", sd->p->pid);
	  }
	}
>>>>>>> 8cece546

	list_for_each(&all_procs, sd, all_link) {
		log_info("pid %d: %s%s active %d, limit %d, max %d, load %f",
			 sd->p->pid,
			 sd->is_congested ? "C" : "_",
			 sd->is_bwlimited ? "B" : "_",
			 sd->threads_active, sd->threads_limit, sd->threads_max,
			 sd->load);
	}
}

static void mis_sched_poll(uint64_t now, int idle_cnt, bitmap_ptr_t idle)
{
	unsigned int core;
	int ret;

	static uint64_t last_debug_ts = 0;

	if (now - last_debug_ts > 2000000) {
		last_debug_ts = now;
		mis_print_debug_info();
	}

	mis_bandwidth_state_machine(now);
	if (idle_cnt == 0)
		return;

	bitmap_for_each_set(idle, NCPU, core) {
		if (cores[core] != NULL)
			mis_unmark_congested(cores[core]);
		mis_cleanup_core(core);
		ret = mis_add_kthread_on_core(core);
		if (ret)
			bitmap_set(mis_idle_cores, core);
	}
}

struct sched_ops mis_ops = {
	.proc_attach		= mis_attach,
	.proc_detach		= mis_detach,
	.notify_congested	= mis_notify_congested,
	.notify_core_needed	= mis_notify_core_needed,
	.sched_poll		= mis_sched_poll,
};

/**
 * mis_init - initializes the mis scheduler policy
 *
 * Returns 0 (always successful).
 */
int mis_init(void)
{
	bitmap_or(mis_idle_cores, mis_idle_cores,
		  sched_allowed_cores, NCPU);
	return 0;
}<|MERGE_RESOLUTION|>--- conflicted
+++ resolved
@@ -29,28 +29,14 @@
 			PMC_ESEL_ANY | PMC_ESEL_ENABLE)
 
 /* poll the global (system-wide) memory bandwidth over this time interval */
-<<<<<<< HEAD
-#define MIS_BW_MEASURE_INTERVAL	100
-=======
 #define MIS_BW_MEASURE_INTERVAL	25
->>>>>>> 8cece546
 /* wait for performance counter results over this time interval */
 #define MIS_BW_PUNISH_INTERVAL	10
-/* the number of intervals of bandwidth below the threshold to relax limits */
-#define MIS_BW_RELAX_CNT	1
-/* punish processes consuming high bandwidth over this threshold */
-<<<<<<< HEAD
-#define MIS_BW_THRESHOLD	0.10 /* FIXME: should not be hard coded */
-=======
 /* FIXME: should not be hard coded */
 #define MIS_BW_HIGH_WATERMARK	0.105 
 /* FIXME: should not be hard coded */
 #define MIS_BW_LOW_WATERMARK	(0.8 * MIS_BW_HIGH_WATERMARK)
-/* FIXME: should not be hard coded */
 #define MIS_UNDER_LOW_WATERMARK_CNT_THRESHOLD 3
-
-unsigned int under_low_watermark_cnt = 0;
->>>>>>> 8cece546
 
 struct mis_data {
 	struct proc		*p;
@@ -486,11 +472,7 @@
 		sd->threads_limit = MIN(sd->threads_limit - 1,
 					sd->threads_active - 1);
 		mis_unmark_congested(sd);
-<<<<<<< HEAD
 		mis_mark_bwlimited(sd);
-=======
-		list_add(&bwlimited_procs, &sd->bwlimited_link);
->>>>>>> 8cece546
 
 		/* first prefer lone hyperthreads */
 		sched_for_each_allowed_core(core, tmp) {
@@ -533,12 +515,12 @@
 		bw_punish_triggered = true;
 		last_bw_punish_ts = microtime();
 		bw_okay_cnt = 0;
-	} else {
+	} else if (bw_estimate < MIS_BW_LOW_WATERMARK) {
 		bw_okay_cnt++;
 	}
 
 	/* check if bandwidth has been below threshold long enough to relax */
-	if (bw_okay_cnt >= MIS_BW_RELAX_CNT) {
+	if (bw_okay_cnt >= MIS_UNDER_LOW_WATERMARK_CNT_THRESHOLD) {
 		struct mis_data *sd;
 
 		sd = list_pop(&bwlimited_procs, struct mis_data,
@@ -553,29 +535,11 @@
 		else
 			list_add_tail(&bwlimited_procs, &sd->bwlimited_link);
 	}
-<<<<<<< HEAD
 }
 
 static void mis_print_debug_info(void)
 {
 	struct mis_data *sd;
-=======
-	if (bw_estimate < MIS_BW_LOW_WATERMARK) {
-	  under_low_watermark_cnt++;
-	} else {
-	  under_low_watermark_cnt = 0;
-	}
-	if (under_low_watermark_cnt == MIS_UNDER_LOW_WATERMARK_CNT_THRESHOLD) {
-	  under_low_watermark_cnt = 0;
-	  struct mis_data *sd = NULL;
-	  sd = list_pop(&bwlimited_procs, struct mis_data, bwlimited_link);
-	  if (sd) {
-	    sd->threads_limit++;
-	    assert(sd->threads_limit == 1);
-	    log_info_ratelimited("add back pid = %d\n", sd->p->pid);
-	  }
-	}
->>>>>>> 8cece546
 
 	list_for_each(&all_procs, sd, all_link) {
 		log_info("pid %d: %s%s active %d, limit %d, max %d, load %f",
