/*
 * init.c - initializes the runtime
 */

#include <pthread.h>

#include <base/cpu.h>
#include <base/init.h>
#include <base/log.h>
#include <base/limits.h>
#include <runtime/thread.h>

#include "defs.h"

static pthread_barrier_t init_barrier;

struct init_entry {
	const char *name;
	int (*init)(void);
};

static initializer_fn_t global_init_hook = NULL;
static initializer_fn_t perthread_init_hook = NULL;
static initializer_fn_t late_init_hook = NULL;


#define GLOBAL_INITIALIZER(name) \
	{__cstr(name), &name ## _init}

/* global subsystem initialization */
static const struct init_entry global_init_handlers[] = {
	/* runtime core */
<<<<<<< HEAD
	GLOBAL_INITIALIZER(kthread),
=======
	GLOBAL_INITIALIZER(ioqueues),
>>>>>>> ae456980
	GLOBAL_INITIALIZER(stack),
	GLOBAL_INITIALIZER(sched),
	GLOBAL_INITIALIZER(preempt),
	GLOBAL_INITIALIZER(smalloc),

	/* network stack */
	GLOBAL_INITIALIZER(net),
	GLOBAL_INITIALIZER(arp),
	GLOBAL_INITIALIZER(trans),

#if __has_include("spdk/nvme.h")
	/* storage */
	GLOBAL_INITIALIZER(storage),
#endif
};

#define THREAD_INITIALIZER(name) \
	{__cstr(name), &name ## _init_thread}

/* per-kthread subsystem initialization */
static const struct init_entry thread_init_handlers[] = {
	/* runtime core */
	THREAD_INITIALIZER(kthread),
	THREAD_INITIALIZER(ioqueues),
	THREAD_INITIALIZER(stack),
	THREAD_INITIALIZER(timer),
	THREAD_INITIALIZER(sched),
	THREAD_INITIALIZER(smalloc),

	/* network stack */
	THREAD_INITIALIZER(net),

#if __has_include("spdk/nvme.h")
	/* storage */
	THREAD_INITIALIZER(storage),
#endif
};

#define LATE_INITIALIZER(name) \
	{__cstr(name), &name ## _init_late}

static const struct init_entry late_init_handlers[] = {
	/* network stack */
	LATE_INITIALIZER(arp),
	LATE_INITIALIZER(stat),
	LATE_INITIALIZER(tcp),
	LATE_INITIALIZER(rcu),
};

static int run_init_handlers(const char *phase,
			     const struct init_entry *h, int nr)
{
	int i, ret;

	log_debug("entering '%s' init phase", phase);
	for (i = 0; i < nr; i++) {
		log_debug("init -> %s", h[i].name);
		ret = h[i].init();
		if (ret) {
			log_debug("failed, ret = %d", ret);
			return ret;
		}
	}

	return 0;
}

static int runtime_init_thread(void)
{
	int ret;

	ret = base_init_thread();
	if (ret) {
		log_err("base library per-thread init failed, ret = %d", ret);
		return ret;
	}

	ret = run_init_handlers("per-thread", thread_init_handlers,
				 ARRAY_SIZE(thread_init_handlers));
	if (ret || perthread_init_hook == NULL)
		return ret;

	return perthread_init_hook();

}

static void *pthread_entry(void *data)
{
	int ret;

	ret = runtime_init_thread();
	BUG_ON(ret);

	pthread_barrier_wait(&init_barrier);
	sched_start();

	/* never reached unless things are broken */
	BUG();
	return NULL;
}

/**
 * runtime_set_initializers - allow runtime to specifcy a function to run in
 * each stage of intialization (called before runtime_init).
 */
int runtime_set_initializers(initializer_fn_t global_fn,
			     initializer_fn_t perthread_fn,
			     initializer_fn_t late_fn)
{
	global_init_hook = global_fn;
	perthread_init_hook = perthread_fn;
	late_init_hook = late_fn;
	return 0;
}

/**
 * runtime_init - starts the runtime
 * @cfgpath: the path to the configuration file
 * @main_fn: the first function to run as a thread
 * @arg: an argument to @main_fn
 *
 * Does not return if successful, otherwise return  < 0 if an error.
 */
int runtime_init(const char *cfgpath, thread_fn_t main_fn, void *arg)
{
	pthread_t tid[NCPU];
	int ret, i;

	ret = base_init();
	if (ret) {
		log_err("base library global init failed, ret = %d", ret);
		return ret;
	}

	ret = cfg_load(cfgpath);
	if (ret)
		return ret;

	pthread_barrier_init(&init_barrier, NULL, maxks);

	ret = run_init_handlers("global", global_init_handlers,
				ARRAY_SIZE(global_init_handlers));
	if (ret)
		return ret;

	if (global_init_hook) {
		ret = global_init_hook();
		if (ret) {
			log_err("User-specificed global initializer failed, ret = %d", ret);
			return ret;
		}
	}

	ret = runtime_init_thread();
	BUG_ON(ret);

	log_info("spawning %d kthreads", maxks);
	for (i = 1; i < maxks; i++) {
		ret = pthread_create(&tid[i], NULL, pthread_entry, NULL);
		BUG_ON(ret);
	}

	pthread_barrier_wait(&init_barrier);

	ret = ioqueues_register_iokernel();
	if (ret) {
		log_err("couldn't register with iokernel, ret = %d", ret);
		return ret;
	}

	/* point of no return starts here */

	ret = thread_spawn_main(main_fn, arg);
	BUG_ON(ret);

	ret = run_init_handlers("late", late_init_handlers,
				ARRAY_SIZE(late_init_handlers));
	BUG_ON(ret);

	if (late_init_hook) {
		ret = late_init_hook();
		if (ret) {
			log_err("User-specificed late initializer failed, ret = %d", ret);
			return ret;
		}
	}

	sched_start();

	/* never reached unless things are broken */
	BUG();
	return 0;
}<|MERGE_RESOLUTION|>--- conflicted
+++ resolved
@@ -30,11 +30,8 @@
 /* global subsystem initialization */
 static const struct init_entry global_init_handlers[] = {
 	/* runtime core */
-<<<<<<< HEAD
 	GLOBAL_INITIALIZER(kthread),
-=======
 	GLOBAL_INITIALIZER(ioqueues),
->>>>>>> ae456980
 	GLOBAL_INITIALIZER(stack),
 	GLOBAL_INITIALIZER(sched),
 	GLOBAL_INITIALIZER(preempt),
