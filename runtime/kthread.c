--- conflicted
+++ resolved
@@ -158,7 +158,7 @@
 /*
  * kthread_yield_to_iokernel - block on eventfd until iokernel wakes us up
  */
-static void kthread_yield_to_iokernel()
+static void kthread_yield_to_iokernel(void)
 {
 	struct kthread *k = myk();
 	ssize_t s;
@@ -191,8 +191,6 @@
 {
 	struct kthread *k = myk();
 	unsigned long payload = 0;
-	ssize_t s;
-	uint64_t val;
 
 	assert_spin_lock_held(&k->lock);
 	assert(k->parked == false);
@@ -206,28 +204,9 @@
 	spin_unlock(&klock);
 
 	k->parked = true;
-<<<<<<< HEAD
 	k->park_us = microtime();
-=======
-	/* get soonest timer expiry to convey to iokernel when parking */
-	if (k->timern > 0) {
-		next_timer = timer_earliest_deadline(k);
-		now = microtime();
-
-		if (next_timer <= now) {
-			/* next timer has already expired */
-			payload = TIMER_PENDING;
-		} else {
-			assert(((next_timer - now) & ~NEXT_TIMER_MASK) == 0);
-			payload = (next_timer - now) | TIMER_PENDING;
-		}
-	}
->>>>>>> 9f8fc500
 	STAT(PARKS)++;
 	spin_unlock(&k->lock);
-
-	if (!voluntary)
-		payload |= PREEMPTED;
 
 	/* signal to iokernel that we're about to park */
 	while (!lrpc_send(&k->txcmdq, TXCMD_PARKED, payload))
