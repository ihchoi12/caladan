#![feature(test)]
#[macro_use]
extern crate clap;

extern crate byteorder;
extern crate dns_parser;
extern crate itertools;
extern crate libc;
extern crate net2;
extern crate rand;
extern crate rand_distr;
extern crate rand_mt;
extern crate shenango;
extern crate test;

extern crate arrayvec;

use arrayvec::ArrayVec;

use std::collections::{BTreeMap, HashMap};
use std::f32::INFINITY;
use std::{io, result};
use std::io::{Error, ErrorKind, Read, Write};
use std::net::{Ipv4Addr, SocketAddrV4};
use std::slice;
use std::str::FromStr;
use std::sync::atomic::{AtomicU64, AtomicUsize, Ordering};
use std::sync::Arc;
use std::time::{Duration, Instant, SystemTime, UNIX_EPOCH};

use clap::{App, Arg};
<<<<<<< HEAD
use itertools::{Itertools, Either};
use mersenne_twister::MersenneTwister;
use rand::distributions::{Exp, IndependentSample};
use rand::{Rng, SeedableRng};
=======
use itertools::Itertools;
use rand::Rng;
use rand_mt::Mt64;
>>>>>>> 3fbccd5c
use shenango::udp::UdpSpawner;

mod backend;
use backend::*;

mod lockstep;

mod payload;
use payload::{Payload, SyntheticProtocol, PAYLOAD_SIZE};

#[derive(Default)]
pub struct Packet {
    work_iterations: u64,
    randomness: u64,
    target_start: Duration,
    actual_start: Option<Duration>,
    completion_time_ns: AtomicU64,
    completion_server_tsc: Option<u64>,
    completion_time: Option<Duration>,
}

mod fakework;
use fakework::FakeWorker;

mod memcached;
use memcached::MemcachedProtocol;

mod dns;
use dns::DnsProtocol;

mod reflex;
use reflex::ReflexProtocol;

mod http;
use http::HttpProtocol;

<<<<<<< HEAD
mod resp;
use resp::RespProtocol;

use std::fs::{File, OpenOptions};
static mut EXPTID: Option<String> = None;

#[derive(Copy, Clone, Debug)]
enum Distribution {
    Zero,
    Constant(u64),
    Exponential(f64),
    Bimodal1(f64),
    Bimodal2(f64),
    Bimodal3(f64),
}
impl Distribution {
    fn name(&self) -> &'static str {
        match *self {
            Distribution::Zero => "zero",
            Distribution::Constant(_) => "constant",
            Distribution::Exponential(_) => "exponential",
            Distribution::Bimodal1(_) => "bimodal1",
            Distribution::Bimodal2(_) => "bimodal2",
            Distribution::Bimodal3(_) => "bimodal3",
        }
    }
    fn sample<R: Rng>(&self, rng: &mut R) -> u64 {
        match *self {
            Distribution::Zero => 0,
            Distribution::Constant(m) => m,
            Distribution::Exponential(m) => Exp::new(1.0 / m).ind_sample(rng) as u64,
            Distribution::Bimodal1(m) => {
                if rng.gen_weighted_bool(10) {
                    (m * 5.5) as u64
                } else {
                    (m * 0.5) as u64
                }
            }
            Distribution::Bimodal2(m) => {
                if rng.gen_weighted_bool(1000) {
                    (m * 500.5) as u64
                } else {
                    (m * 0.5) as u64
                }
            }

            Distribution::Bimodal3(m) => {
                if rng.gen_weighted_bool(100) {
                    (m * 5.5) as u64
                } else {
                    (m * 0.5) as u64
                }
            }
        }
    }
}
=======
mod distribution;
use distribution::Distribution;
>>>>>>> 3fbccd5c

arg_enum! {
#[derive(Copy, Clone)]
pub enum Transport {
    Udp,
    Tcp,
}}

pub struct Buffer<'a> {
    buf: &'a mut [u8],
    head: usize,
    tail: usize,
}

impl<'a> Buffer<'a> {
    pub fn new(inbuf: &mut [u8]) -> Buffer {
        Buffer {
            buf: inbuf,
            head: 0,
            tail: 0,
        }
    }

    pub fn data_size(&self) -> usize {
        self.head - self.tail
    }

    pub fn get_data(&self) -> &[u8] {
        &self.buf[self.tail..self.head]
    }

    pub fn push_data(&mut self, size: usize) {
        self.head += size;
        assert!(self.head <= self.buf.len());
    }

    pub fn pull_data(&mut self, size: usize) {
        assert!(size <= self.data_size());
        self.tail += size;
    }

    pub fn get_free_space(&self) -> usize {
        self.buf.len() - self.head
    }

    pub fn get_empty_buf(&mut self) -> &mut [u8] {
        &mut self.buf[self.head..]
    }

    pub fn try_shrink(&mut self) -> io::Result<()> {
        if self.data_size() == 0 {
            self.head = 0;
            self.tail = 0;
            return Ok(());
        }

        if self.head < self.buf.len() {
            return Ok(());
        }

        if self.data_size() == self.buf.len() {
            return Err(Error::new(ErrorKind::Other, "Need larger buffers"));
        }

        self.buf.as_mut().copy_within(self.tail..self.head, 0);
        self.head = self.data_size();
        self.tail = 0;
        Ok(())
    }
}

trait LoadgenProtocol: Send + Sync {
    fn gen_req(&self, i: usize, p: &Packet, buf: &mut Vec<u8>);
    fn uses_ordered_requests(&self) -> bool;
    fn read_response(&self, sock: &Connection, scratch: &mut Buffer) -> io::Result<(usize, u64)>;
}

arg_enum! {
#[derive(Copy, Clone)]
enum OutputMode {
    Silent,
    Normal,
    Buckets,
    Trace,
    Live
}}

fn duration_to_ns(duration: Duration) -> u64 {
    duration.as_secs() * 1000_000_000 + duration.subsec_nanos() as u64
}

fn run_linux_udp_server(
    backend: Backend,
    addr: SocketAddrV4,
    nthreads: usize,
    worker: Arc<FakeWorker>,
) {
    let join_handles: Vec<_> = (0..nthreads)
        .map(|_| {
            let worker = worker.clone();
            backend.spawn_thread(move || {
                let socket = backend.create_udp_connection(addr, None).unwrap();
                println!("Bound to address {}", socket.local_addr());
                let mut buf = vec![0; 4096];
                loop {
                    let (len, remote_addr) = socket.recv_from(&mut buf[..]).unwrap();
                    let payload = Payload::deserialize(&mut &buf[..len]).unwrap();
                    worker.work(payload.work_iterations, payload.randomness);
                    socket.send_to(&buf[..len], remote_addr).unwrap();
                }
            })
        })
        .collect();

    for j in join_handles {
        j.join().unwrap();
    }
}

fn socket_worker(socket: &mut Connection, worker: Arc<FakeWorker>) {
    let mut v = vec![0; PAYLOAD_SIZE];
    let mut r = || {
        socket.read_exact(&mut v[..PAYLOAD_SIZE])?;
        let mut payload = Payload::deserialize(&mut &v[..PAYLOAD_SIZE])?;
        v.clear();
        worker.work(payload.work_iterations, payload.randomness);
        payload.randomness = shenango::rdtsc();
        payload.serialize_into(&mut v)?;
        Ok(socket.write_all(&v[..])?)
    };
    loop {
        if let Err(e) = r() as io::Result<()> {
            match e.raw_os_error() {
                Some(-104) | Some(104) => break,
                _ => {}
            }
            if e.kind() != ErrorKind::UnexpectedEof {
                println!("Receive thread: {}", e);
            }
            break;
        }
    }
}

fn run_tcp_server(backend: Backend, addr: SocketAddrV4, worker: Arc<FakeWorker>) {
    let tcpq = backend.create_tcp_listener(addr).unwrap();
    println!("Bound to address {}", addr);
    loop {
        match tcpq.accept() {
            Ok(mut c) => {
                let worker = worker.clone();
                backend.spawn_thread(move || socket_worker(&mut c, worker));
            }
            Err(e) => {
                println!("Listener: {}", e);
            }
        }
    }
}

fn run_spawner_server(addr: SocketAddrV4, workerspec: &str) {
    static mut SPAWNER_WORKER: Option<FakeWorker> = None;
    unsafe {
        SPAWNER_WORKER = Some(FakeWorker::create(workerspec).unwrap());
    }
    extern "C" fn echo(d: *mut shenango::ffi::udp_spawn_data) {
        unsafe {
            let buf = slice::from_raw_parts((*d).buf as *mut u8, (*d).len as usize);
            let mut payload = Payload::deserialize(&mut &buf[..]).unwrap();
            let worker = SPAWNER_WORKER.as_ref().unwrap();
            worker.work(payload.work_iterations, payload.randomness);
            payload.randomness = shenango::rdtsc();
            let mut array = ArrayVec::<_, PAYLOAD_SIZE>::new();
            payload.serialize_into(&mut array).unwrap();
            let _ = UdpSpawner::reply(d, array.as_slice());
            UdpSpawner::release_data(d);
        }
    }

    let _s = unsafe { UdpSpawner::new(addr, echo).unwrap() };

    let wg = shenango::WaitGroup::new();
    wg.add(1);
    wg.wait();
}

fn run_memcached_preload(
    proto: MemcachedProtocol,
    backend: Backend,
    tport: Transport,
    addr: SocketAddrV4,
    nthreads: usize,
) -> bool {
    let perthread = (proto.nvalues as usize + nthreads - 1) / nthreads;
    let join_handles: Vec<JoinHandle<_>> = (0..nthreads)
        .map(|i| {
            let proto = proto.clone();
            backend.spawn_thread(move || {
                let sock1 = Arc::new(match tport {
                    Transport::Tcp => backend.create_tcp_connection(None, addr).unwrap(),
                    Transport::Udp => backend
                        .create_udp_connection("0.0.0.0:0".parse().unwrap(), Some(addr))
                        .unwrap(),
                });
                let socket = sock1.clone();
                backend.spawn_thread(move || {
                    backend.sleep(Duration::from_secs(520));
                    if Arc::strong_count(&socket) > 1 {
                        println!("Timing out socket");
                        socket.shutdown();
                    }
                });

                let mut vec_s: Vec<u8> = Vec::with_capacity(4096);
                let mut vec_r: Vec<u8> = vec![0; 4096];
                let mut buf = Buffer::new(&mut vec_r[..]);
                for n in 0..perthread {
                    vec_s.clear();
                    proto.set_request((i * perthread + n) as u64, 0, &mut vec_s);

                    if let Err(e) = (&*sock1).write_all(&vec_s[..]) {
                        println!("Preload send ({}/{}): {}", n, perthread, e);
                        return false;
                    }

                    if let Err(e) = proto.read_response(&sock1, &mut buf) {
                        println!("preload receive ({}/{}): {}", n, perthread, e);
                        return false;
                    }
                }
                true
            })
        })
        .collect();

    return join_handles.into_iter().all(|j| j.join().unwrap());
}

#[derive(Copy, Clone)]
struct RequestSchedule {
    arrival: Distribution,
    service: Distribution,
    output: OutputMode,
    runtime: Duration,
    rps: usize,
    discard_pct: f32,
}

#[derive(Clone)]
struct TraceResult {
    actual_start: Option<Duration>,
    target_start: Duration,
    completion_time: Option<Duration>,
    server_tsc: u64,
}

impl PartialOrd for TraceResult {
    fn partial_cmp(&self, other: &TraceResult) -> Option<std::cmp::Ordering> {
        self.server_tsc.partial_cmp(&other.server_tsc)
    }
}

impl PartialEq for TraceResult {
    fn eq(&self, other: &TraceResult) -> bool {
        self.server_tsc == other.server_tsc
    }
}

#[derive(Clone)]
struct ScheduleResult {
    packet_count: usize,
    drop_count: usize,
    never_sent_count: usize,
    first_send: Option<Duration>,
    last_send: Option<Duration>,
    last_recv: Option<Duration>,
    latencies: BTreeMap<u64, usize>,
    latencies_raw: Vec<u64>,
    first_tsc: Option<u64>,
    trace: Option<Vec<TraceResult>>,
}

fn gen_classic_packet_schedule(
    runtime: Duration,
    packets_per_second: usize,
    output: OutputMode,
    distribution: Distribution,
    ramp_up_seconds: usize,
    nthreads: usize,
    discard_pct: f32,
) -> Vec<RequestSchedule> {
    let mut sched: Vec<RequestSchedule> = Vec::new();

    /* Ramp up in 100ms increments */
    for t in 1..(10 * ramp_up_seconds) {
        let rate = t * packets_per_second / (ramp_up_seconds * 10);

        if rate == 0 {
            continue;
        }

        // println!("{} pps : {} ns", rate, nthreads * 1000_000_000 / rate);

        sched.push(RequestSchedule {
            arrival: Distribution::Exponential((nthreads * 1000_000_000 / rate) as f64),
            service: distribution,
            output: OutputMode::Silent,
            runtime: Duration::from_millis(100),
            rps: rate,
            discard_pct: 0.0,
        });
    }

    let ns_per_packet = nthreads * 1000_000_000 / packets_per_second;

    // println!("{} pps : {} ns", packets_per_second, ns_per_packet);

    sched.push(RequestSchedule {
        arrival: Distribution::Exponential(ns_per_packet as f64),
        service: distribution,
        output: output,
        runtime: runtime,
        rps: packets_per_second,
        discard_pct: discard_pct,
    });

    sched
}

fn gen_loadshift_experiment(
    spec: &str,
    service: Distribution,
    nthreads: usize,
    output: OutputMode,
) -> Vec<RequestSchedule> {
    spec.split(",")
        .map(|step_spec| {
            let s: Vec<&str> = step_spec.split(":").collect();
            assert!(s.len() >= 2 && s.len() <= 3);
            let packets_per_second: u64 = s[0].parse().unwrap();
            let ns_per_packet = nthreads as u64 * 1000_000_000 / packets_per_second;
            let micros = s[1].parse().unwrap();
            let output = match s.len() {
                2 => output,
                3 => OutputMode::Silent,
                _ => unreachable!(),
            };
            RequestSchedule {
                arrival: Distribution::Exponential(ns_per_packet as f64),
                service: service,
                output: output,
                runtime: Duration::from_micros(micros),
                rps: packets_per_second as usize,
                discard_pct: 0.0,
            }
        })
        .collect()
}

fn process_result_final(
    sched: &RequestSchedule,
    results: Vec<ScheduleResult>,
    wct_start: SystemTime,
    sched_start: Duration,
) -> bool {
    let mut buckets: BTreeMap<u64, usize> = BTreeMap::new();
    let mut latencies_raw: Vec<u64> = Vec::new();

    let packet_count = results.iter().map(|res| res.packet_count).sum::<usize>();
    let drop_count = results.iter().map(|res| res.drop_count).sum::<usize>();
    let never_sent_count = results
        .iter()
        .map(|res| res.never_sent_count)
        .sum::<usize>();
    let first_send = results.iter().filter_map(|res| res.first_send).min();
    let last_send = results.iter().filter_map(|res| res.last_send).max();
    let last_recv = results.iter().filter_map(|res| res.last_recv).max();
    let first_tsc = results.iter().filter_map(|res| res.first_tsc).min();
    let start_unix = wct_start + sched_start;

    if let OutputMode::Silent = sched.output {
        return true;
    }

    if packet_count <= 1 {
        println!(
            "[RESULT] {}, {}, 0, {}, {}, {}",
            sched.service.name(),
            sched.rps,
            drop_count,
            never_sent_count,
            start_unix.duration_since(UNIX_EPOCH).unwrap().as_secs()
        );
        return false;
    }

    results.iter().for_each(|res| {
        for (k, v) in &res.latencies {
            *buckets.entry(*k).or_insert(0) += v;
        }
        for lat in &res.latencies_raw {
            latencies_raw.push(*lat);
        }
    });

    let percentile = |p| {
        let idx = ((packet_count + drop_count) as f32 * p / 100.0) as usize;
        if idx >= packet_count {
            return INFINITY;
        }

        let mut seen = 0;
        for k in buckets.keys() {
            seen += buckets[k];
            if seen >= idx {
                return *k as f32;
            }
        }
        return INFINITY;
    };

    if let OutputMode::Live = sched.output {
        println!(
            "RPS: {}\tMedian (us): {: <7}\t99th (us): {: <7}\t99.9th (us): {: <7}",
            sched.rps,
            percentile(50.0) as usize,
            percentile(99.0) as usize,
            percentile(99.9) as usize
        );
        return true;
    }

    let first_send = first_send.unwrap();
    let start_unix = wct_start + first_send;

    println!(
        "[RESULT] {}, {}, {}, {}, {}, {}, {:.1}, {:.1}, {:.1}, {:.1}, {:.1}, {}, {}",
        sched.service.name(),
        sched.rps,
        (packet_count + drop_count) as u64 * 1000_000_000
            / duration_to_ns(last_send.unwrap() - first_send),
        packet_count as u64 * 1000_000_000 / duration_to_ns(last_recv.unwrap() - first_send),
        drop_count,
        never_sent_count,
        percentile(50.0),
        percentile(90.0),
        percentile(99.0),
        percentile(99.9),
        percentile(99.99),
        start_unix.duration_since(UNIX_EPOCH).unwrap().as_secs(),
        first_tsc.unwrap()
    );

    
    unsafe {
        if let Some(exptid) = &EXPTID {
            if exptid != "null" {
                if let Ok(mut file) = File::create(format!("{}.latency", exptid)) {
                    let mut latencies: Vec<f64> = Vec::new();
                    let mut counts: Vec<usize> = Vec::new();

                    for (k, v) in buckets.iter() {
                        latencies.push(*k as f64);
                        counts.push(*v);
                    }

                    let total_count: u32 = counts.iter().map(|&count| count as u32).sum();
                    
                    
                    write!(file, "Latencies: \n").expect("Failed to write to file");
                    let mut cumulative_percentage = 0.0;
                    for (k, v) in buckets.iter() {
                        let percentage = (*v as f64 / total_count as f64) * 100.0; // Calculate the percentage
                        cumulative_percentage += percentage;
                        write!(file, "{},{},{:.2}\n", k, buckets[k], cumulative_percentage).expect("Failed to write to file");
                    }
                    writeln!(file, "").expect("Failed to write to file");
                    
                    
                    let mean: f64 = latencies.iter().zip(counts.iter()).map(|(&l, &c)| l * c as f64).sum::<f64>() / total_count as f64;
                    let squared_diffs: Vec<f64> = latencies.iter().map(|&x| (x - mean).powi(2)).collect();
                    let variance: f64 = squared_diffs.iter().sum::<f64>() / total_count as f64;
                    let standard_deviation: f64 = variance.sqrt();
                    // let sqdiff = squared_diffs.iter().sum::<f64>();
                    // writeln!(file, "Total Count: {}", total_count).expect("Failed to write to file");
                    writeln!(file, "Mean: {:.2}", mean).expect("Failed to write to file");
                    // writeln!(file, "squared_diffs: {:.2}", sqdiff).expect("Failed to write to file");
                    // writeln!(file, "variance: {:.2}", variance).expect("Failed to write to file");
                    writeln!(file, "Standard Deviation: {:.2}", standard_deviation).expect("Failed to write to file");

                } else {
                    eprintln!("Failed to create file {}.latency", exptid);
                }

                if let Ok(mut file) = File::create(format!("{}.latency_raw", exptid)) {
                    for (index, latency) in latencies_raw.iter().enumerate() {
                        writeln!(file, "{},{}", index, latency)
                            .expect("Failed to write to file");
                    }
                } else {
                    eprintln!("Failed to create file {}..latency_raw", exptid);
                }
            }
        }
    }


    if let OutputMode::Trace = sched.output {
        let mut cnt_map: HashMap<u64, u64> = HashMap::new();
        let mut sum_lat_map: HashMap<u64, u64> = HashMap::new();
        
        for p in results.into_iter().filter_map(|p| p.trace).kmerge() {
            
            if let Some(completion_time) = p.completion_time {
                let actual_start = p.actual_start.unwrap();
                // println!(
                //     "{},{}",
                //     duration_to_ns(actual_start),
                //     // duration_to_ns(actual_start) as i64 - duration_to_ns(p.target_start) as i64,
                //     duration_to_ns(completion_time - actual_start),
                //     // p.server_tsc,
                // )
                let ms = ( (duration_to_ns(actual_start) / 1000000) / 10 ) * 10;
                let lat = duration_to_ns(completion_time - actual_start) as u64 / 1000;

                let count = cnt_map.entry(ms).or_insert(0);
                *count += 1;

                let sum_lat = sum_lat_map.entry(ms).or_insert(0);
                *sum_lat += lat;
            } 
            // else if p.actual_start.is_some() {
            //     let actual_start = p.actual_start.unwrap();
            //     print!(
            //         "{}:{}:-1:-1 ",
            //         duration_to_ns(actual_start),
            //         duration_to_ns(actual_start) as i64 - duration_to_ns(p.target_start) as i64,
            //     )
            // } else {
            //     print!("{}:-1:-1:-1 ", duration_to_ns(p.target_start))
            // }
        }
        let mut avg_lat_map: HashMap<u64, u64> = HashMap::new();
        for (ms, count) in &cnt_map {
            if let Some(&sum_lat) = sum_lat_map.get(ms) {
                let avg_lat = sum_lat / *count;
                avg_lat_map.insert(*ms, avg_lat);
            }
        }

        // Convert avg_lat_map into a BTreeMap for sorting by keys
        let sorted_avg_lat_map: BTreeMap<u64, u64> = avg_lat_map.into_iter().collect();
        
        if let Some(exptid) = unsafe {&EXPTID} {
            if exptid != "null" {
                let file_path = format!("{}.latency_trace", exptid);
                // Open the file in append mode using OpenOptions
                if let Ok(mut file) = OpenOptions::new()
                    .append(true)
                    .create(true)
                    .open(&file_path) 
                {
                    for (ms, avg_lat) in sorted_avg_lat_map.iter() {
                        writeln!(file, "{},{}", ms, avg_lat).expect("Failed to write to file");
                    }
                }
            }
            else {
                // Iterate and print the elements in ascending order of keys
                for (ms, avg_lat) in sorted_avg_lat_map.iter() {
                    println!("{},{}", ms, avg_lat);
                }
            }
        }
        

        // println!("");
    }

    true
}

fn process_result(sched: &RequestSchedule, packets: &mut [Packet]) -> Option<ScheduleResult> {
    if packets.len() == 0 {
        return None;
    }

    // Discard the first X% of the packets.
    let pidx = packets.len() as f32 * sched.discard_pct / 100.0;
    let packets = &mut packets[pidx as usize..];

    let mut never_sent = 0;
    let mut dropped = 0;
    let mut latencies = BTreeMap::new();
    let mut latencies_raw: Vec<u64> = Vec::new(); 
    for p in packets.iter() {
        match (p.actual_start, p.completion_time) {
            (None, _) => never_sent += 1,
            (_, None) => dropped += 1,
            (Some(ref start), Some(ref end)) => {
                let latency_ns = duration_to_ns(*end - *start);
                
                // Add the latency to the latencies_raw vector
                latencies_raw.push(latency_ns / 1000);
                
                // Update the latencies BTreeMap
                *latencies.entry(latency_ns / 1000).or_insert(0) += 1;
            }
        }
    }

    if packets.len() - dropped - never_sent <= 1 {
        return None;
    }

    if let OutputMode::Silent = sched.output {
        return None;
    }

    let trace = match sched.output {
        OutputMode::Trace => {
            let mut traceresults: Vec<_> = packets
                .into_iter()
                .filter_map(|p| {
                    if !p.completion_time.is_some() {
                        return None;
                    }

                    Some(TraceResult {
                        actual_start: p.actual_start,
                        target_start: p.target_start,
                        completion_time: p.completion_time,
                        server_tsc: p.completion_server_tsc.unwrap(),
                    })
                })
                .collect();
            traceresults.sort_by_key(|p| p.server_tsc);
            Some(traceresults)
        }
        _ => None,
    };

    Some(ScheduleResult {
        packet_count: packets.len() - dropped - never_sent,
        drop_count: dropped,
        never_sent_count: never_sent,
        first_send: packets.iter().filter_map(|p| p.actual_start).min(),
        last_send: packets.iter().filter_map(|p| p.actual_start).max(),
        last_recv: packets.iter().filter_map(|p| p.completion_time).max(),
        latencies: latencies,
        latencies_raw: latencies_raw,
        first_tsc: packets.iter().filter_map(|p| p.completion_server_tsc).min(),
        trace: trace,
    })
}

fn gen_packets_for_schedule(schedules: &Arc<Vec<RequestSchedule>>) -> (Vec<Packet>, Vec<usize>) {
    let mut packets: Vec<Packet> = Vec::new();
    let mut rng: Mt64 = Mt64::new(rand::thread_rng().gen::<u64>());
    let mut sched_boundaries = Vec::new();
    let mut last = 100_000_000;
    let mut end = 100_000_000;
    for sched in schedules.iter() {
        end += duration_to_ns(sched.runtime);
        loop {
            packets.push(Packet {
                randomness: rng.gen::<u64>(),
                target_start: Duration::from_nanos(last),
                work_iterations: sched.service.sample(&mut rng),
                ..Default::default()
            });

            let nxt = last + sched.arrival.sample(&mut rng);
            if nxt >= end {
                break;
            }
            last = nxt;
        }
        sched_boundaries.push(packets.len());
    }
    (packets, sched_boundaries)
}

fn run_client_worker(
    proto: Arc<Box<dyn LoadgenProtocol>>,
    backend: Backend,
    addr: SocketAddrV4,
    tport: Transport,
    wg: shenango::WaitGroup,
    wg_start: shenango::WaitGroup,
    schedules: Arc<Vec<RequestSchedule>>,
    index: usize,
    live_mode_socket: Option<Arc<Connection>>,
) -> Vec<Option<ScheduleResult>> {
    let mut payload = Vec::with_capacity(4096);
    let (mut packets, sched_boundaries) = gen_packets_for_schedule(&schedules);
    let src_addr = SocketAddrV4::new(Ipv4Addr::new(0, 0, 0, 0), (100 + index) as u16);
    let live_mode = live_mode_socket.is_some();
    let socket = match live_mode_socket {
        Some(sock) => sock,
        _ => Arc::new(match tport {
            Transport::Tcp => backend.create_tcp_connection(Some(src_addr), addr).unwrap(),
            Transport::Udp => backend.create_udp_connection(src_addr, Some(addr)).unwrap(),
        }),
    };

    let packets_per_thread = packets.len();
    let socket2 = socket.clone();
    let rproto = proto.clone();
    let wg2 = wg.clone();
    let received_packets = Arc::new(AtomicUsize::new(0));
    let received_packets2 = received_packets.clone();
    
    let receive_thread = backend.spawn_thread(move || {
        let mut recv_buf = vec![0; 4096];
        let mut receive_times = vec![None; packets_per_thread];
        let mut buf = Buffer::new(&mut recv_buf);
        let use_ordering = rproto.uses_ordered_requests();
        wg2.done();
        let mut recv_cnt = 0;
        for i in 0..receive_times.len() {
            // eprintln!("{} {}", i, receive_times.len());
            match rproto.read_response(&socket2, &mut buf) {
                Ok((mut idx, tsc)) => {
                    if use_ordering {
                        idx = i;
                    }
                    // eprintln!("receive");
                    receive_times[idx] = Some((Instant::now(), tsc));
                    recv_cnt += 1;
                    received_packets2.store(recv_cnt, Ordering::SeqCst)
                }
                Err(e) => {
                    match e.raw_os_error() {
                        Some(-103) | Some(-104) => break,
                        _ => (),
                    }
                    if e.kind() != ErrorKind::UnexpectedEof {
                        println!("Receive thread: {}", e);
                    }
                    break;
                }
            }
        }
        // eprintln!("Returning");
        receive_times
    });

    // Start a timer thread that cancels the send thread if it is still running
    // 500ms after it should have finished by triggering a shutdown on the socket.
    let last = packets[packets.len() - 1].target_start;
    let socket2 = socket.clone();
    let wg2 = wg.clone();
    let wg3 = wg_start.clone();
    let live_mode2 = live_mode;
    let mut nsent = 0;
    let timer = backend.spawn_thread(move || {
        wg2.done();
        wg3.wait();
        
        if live_mode2 {
            return;
        }
        // return;
        backend.sleep(last + Duration::from_millis(500));
        // unblock the writer thread if needed
        let mut prev_nsent = nsent;
        loop {
            backend.sleep(Duration::from_secs(1));
            if prev_nsent == nsent {
                break;
            }
            eprintln!("prev_nsent: {}, nsent: {}", prev_nsent, nsent);
            prev_nsent = nsent;
        } 
        
        socket2.shutdown_write();
    });

    wg.done();
    wg_start.wait();
    let start = Instant::now();

    

    for (i, packet) in packets.iter_mut().enumerate() {
        payload.clear();
        proto.gen_req(i, packet, &mut payload);

        let mut t = start.elapsed();
        while t + Duration::from_micros(1) < packet.target_start {
            backend.sleep(packet.target_start - t);
            t = start.elapsed();
        }
        if !live_mode && t > packet.target_start + Duration::from_micros(5) {
            continue;
        }

        packet.actual_start = Some(start.elapsed());
        if let Err(e) = (&*socket).write_all(&payload[..]) {
            packet.actual_start = None;
            match e.raw_os_error() {
                Some(-32) | Some(-103) | Some(-104) => {}
                _ => println!("Send thread ({}/{}): {}", i, packets.len(), e),
            }
            break;
        }
        nsent += 1;    
    }

    // wait for the timer thread to end
    timer.join().unwrap();
    if let Transport::Tcp = tport {
        let mut prev_received = received_packets.load(Ordering::SeqCst);

        while received_packets.load(Ordering::SeqCst) < nsent {
            // eprintln!("sent: {}, received: {}", nsent, received_packets.load(Ordering::SeqCst));
            backend.sleep(Duration::from_secs(1));

            let current_received = received_packets.load(Ordering::SeqCst);

            // Check if the count has increased, otherwise break the loop
            if current_received == prev_received {
                break;
            }

            prev_received = current_received;
        }
    }

    socket.shutdown();

    receive_thread
        .join()
        .unwrap()
        .into_iter()
        .zip(
            packets
                .iter_mut()
                .filter(|p| !proto.uses_ordered_requests() || p.actual_start.is_some()),
        )
        .for_each(|(c, p)| {
            if let Some((inst, tsc)) = c {
                (*p).completion_time = Some(inst - start);
                (*p).completion_server_tsc = Some(tsc);
            }
        });

    let mut start_index = 0;
    schedules
        .iter()
        .zip(sched_boundaries)
        .map(|(sched, end)| {
            let res = process_result(&sched, &mut packets[start_index..end]);
            start_index = end;
            res
        })
        .collect::<Vec<Option<ScheduleResult>>>()
}

fn run_live_client(
    proto: Arc<Box<dyn LoadgenProtocol>>,
    backend: Backend,
    addrs: &Vec<SocketAddrV4>,
    nthreads: usize,
    tport: Transport,
    barrier_group: &mut Option<lockstep::Group>,
    schedules: Vec<RequestSchedule>,
) {
    let schedules = Arc::new(schedules);

    let sockets: Vec<_> = (0..nthreads)
        .into_iter()
        .map(|i| {
            let addr = addrs[i % addrs.len()];
            let client_idx = 200 + i;
            let src_addr = SocketAddrV4::new(Ipv4Addr::new(0, 0, 0, 0), client_idx as u16);
            Arc::new(match tport {
                Transport::Tcp => backend.create_tcp_connection(Some(src_addr), addr).unwrap(),
                Transport::Udp => backend.create_udp_connection(src_addr, Some(addr)).unwrap(),
            })
        })
        .collect();

    let wg = shenango::WaitGroup::new();
    let wg_start = shenango::WaitGroup::new();

    loop {
        wg.add(3 * nthreads as i32);
        wg_start.add(1 as i32);
        let socks = sockets.clone();

        let conn_threads: Vec<_> = (0..nthreads)
            .into_iter()
            .zip(socks)
            .map(|(i, sock)| {
                let client_idx = 100 + i;
                let proto = proto.clone();
                let wg = wg.clone();
                let wg_start = wg_start.clone();
                let schedules = schedules.clone();
                let addr = addrs[i % addrs.len()];

                backend.spawn_thread(move || {
                    run_client_worker(
                        proto,
                        backend,
                        addr,
                        tport,
                        wg,
                        wg_start,
                        schedules,
                        client_idx,
                        Some(sock.clone()),
                    )
                })
            })
            .collect();

        wg.wait();

        if let Some(ref mut g) = *barrier_group {
            g.barrier();
        }

        wg_start.done();
        let start_unix = SystemTime::now();

        let mut packets: Vec<Vec<Option<ScheduleResult>>> = conn_threads
            .into_iter()
            .map(|s| s.join().unwrap())
            .collect();

        let mut sched_start = Duration::from_nanos(100_000_000);
        schedules
            .iter()
            .enumerate()
            .map(|(i, sched)| {
                let perthread = packets.iter_mut().filter_map(|p| p[i].take()).collect();
                let r = process_result_final(sched, perthread, start_unix, sched_start);
                sched_start += sched.runtime;
                r
            })
            .collect::<Vec<bool>>()
            .into_iter()
            .all(|p| p);
    }
}

fn run_client(
    proto: Arc<Box<dyn LoadgenProtocol>>,
    backend: Backend,
    addrs: &Vec<SocketAddrV4>,
    nthreads: usize,
    tport: Transport,
    barrier_group: &mut Option<lockstep::Group>,
    schedules: Vec<RequestSchedule>,
    index: usize,
) -> bool {
    let schedules = Arc::new(schedules);
    let wg = shenango::WaitGroup::new();

    wg.add(3 * nthreads as i32);
    let wg_start = shenango::WaitGroup::new();
    wg_start.add(1 as i32);

    let conn_threads: Vec<_> = (0..nthreads)
        .into_iter()
        .map(|i| {
            let client_idx = 100 + (index * nthreads) + i;
            let proto = proto.clone();
            let wg = wg.clone();
            let wg_start = wg_start.clone();
            let schedules = schedules.clone();
            let addr = addrs[i % addrs.len()];

            backend.spawn_thread(move || {
                run_client_worker(
                    proto, backend, addr, tport, wg, wg_start, schedules, client_idx, None,
                )
            })
        })
        .collect();

    backend.sleep(Duration::from_secs(1));
    wg.wait();

    if let Some(ref mut g) = *barrier_group {
        g.barrier();
    }

    wg_start.done();
    let start_unix = SystemTime::now();

    let mut packets: Vec<Vec<Option<ScheduleResult>>> = conn_threads
        .into_iter()
        .map(|s| s.join().unwrap())
        .collect();

    let mut sched_start = Duration::from_nanos(100_000_000);
    schedules
        .iter()
        .enumerate()
        .map(|(i, sched)| {
            let perthread = packets.iter_mut().filter_map(|p| p[i].take()).collect();
            let r = process_result_final(sched, perthread, start_unix, sched_start);
            sched_start += sched.runtime;
            r
        })
        .collect::<Vec<bool>>()
        .into_iter()
        .all(|p| p)
}

fn run_local(
    backend: Backend,
    nthreads: usize,
    worker: Arc<FakeWorker>,
    schedules: Vec<RequestSchedule>,
) -> bool {
    let schedules = Arc::new(schedules);

    let packet_schedules: Vec<Vec<Packet>> = (0..nthreads)
        .map(|_| gen_packets_for_schedule(&schedules).0)
        .collect();

    let start_unix = SystemTime::now();
    let start = Instant::now();

    struct AtomicU64Pointer(*const AtomicU64);
    unsafe impl Send for AtomicU64Pointer {}

    let mut send_threads = Vec::new();
    for mut packets in packet_schedules {
        let worker = worker.clone();
        let schedules = schedules.clone();
        send_threads.push(backend.spawn_thread(move || {
            let remaining = Arc::new(AtomicUsize::new(packets.len()));
            for i in 0..packets.len() {
                let (work_iterations, completion_time_ns, rnd) = {
                    let packet = &mut packets[i];

                    let mut t = start.elapsed();
                    while t < packet.target_start {
                        t = start.elapsed();
                    }

                    packet.actual_start = Some(start.elapsed());
                    (
                        packet.work_iterations,
                        AtomicU64Pointer(&packet.completion_time_ns as *const AtomicU64),
                        packet.randomness,
                    )
                };

                let remaining = remaining.clone();
                let worker = worker.clone();
                backend.spawn_thread(move || {
                    worker.work(work_iterations, rnd);
                    unsafe {
                        (*completion_time_ns.0)
                            .store(start.elapsed().as_nanos() as u64, Ordering::SeqCst);
                    }
                    remaining.fetch_sub(1, Ordering::SeqCst);
                });
            }

            while remaining.load(Ordering::SeqCst) > 0 {
                // do nothing
            }

            for p in packets.iter_mut() {
                p.completion_time = Some(Duration::from_nanos(
                    p.completion_time_ns.load(Ordering::SeqCst),
                ));
            }

            let mut start = Duration::from_nanos(100_000_000);
            let mut start_index = 0;

            schedules
                .iter()
                .map(|sched| {
                    let npackets = packets[start_index..]
                        .iter()
                        .position(|p| p.target_start >= start + sched.runtime)
                        .unwrap_or(packets.len() - start_index - 1)
                        + 1;
                    let res =
                        process_result(&sched, &mut packets[start_index..start_index + npackets]);
                    start = packets[start_index + npackets - 1].target_start;
                    start_index += npackets;
                    res
                })
                .collect::<Vec<Option<ScheduleResult>>>()
        }))
    }

    let mut packets: Vec<Vec<Option<ScheduleResult>>> = send_threads
        .into_iter()
        .map(|s| s.join().unwrap())
        .collect();

    let mut sched_start = Duration::from_nanos(100_000_000);
    schedules
        .iter()
        .enumerate()
        .map(|(i, sched)| {
            let perthread = packets.iter_mut().filter_map(|p| p[i].take()).collect();
            let r = process_result_final(sched, perthread, start_unix, sched_start);
            sched_start += sched.runtime;
            r
        })
        .collect::<Vec<bool>>()
        .into_iter()
        .all(|p| p)
}

fn get_zipf_distribution(
    total_pps: usize,
    alpha: f64,
    nthreads: usize
) -> impl Iterator<Item = f64> {
    /*
        zipf = [0] * n
        c = 0.0
        for i in range(n):
            c = c + (1.0 / (i+1)**alpha)
        c = 1 / c
        for i in range(n):
            zipf[i] = (c / (i+1)**alpha)
        return zipf
    */

    let c = (1..nthreads + 1)
        .fold(0.0, |acc, i| acc + (i as f64).powf(alpha).recip())
        .recip();

    (1..nthreads + 1).map(move |i| (total_pps as f64 * (c / (i as f64).powf(alpha))))
}

fn zipf_gen_classic_packet_schedule(
    runtime: Duration,
    pps: f64,
    output: OutputMode,
    distribution: Distribution,
    ramp_up_seconds: usize,
    discard_pct: f32,
) -> Vec<RequestSchedule> {
    let mut sched: Vec<RequestSchedule> = Vec::new();

    /* Ramp up in 100ms increments */
    for t in 1..(10 * ramp_up_seconds) {
        let rate = t as f64 * pps / (ramp_up_seconds as f64 * 10.0);

        if rate as usize / 1000 == 0 {
            continue;
        }

        let ns_per_packet = 1_000_000_000.0 / rate;

        // println!("{} pps : {} ns", rate as usize, ns_per_packet as usize);

        sched.push(RequestSchedule {
            arrival: Distribution::Exponential(ns_per_packet),
            service: distribution,
            output: OutputMode::Silent,
            runtime: Duration::from_millis(100),
            rps: rate as usize,
            discard_pct: 0.0,
        });
    }

    let ns_per_packet = 1_000_000_000.0 / pps;

    // println!("{} pps : {} ns per packet", pps as usize, ns_per_packet as usize);

    sched.push(RequestSchedule {
        arrival: Distribution::Exponential(ns_per_packet),
        service: distribution,
        output,
        runtime,
        rps: pps as usize,
        discard_pct,
    });

    sched
}

fn zipf_gen_loadshift_experiment(
    spec: &str,
    service: Distribution,
    nthreads: usize,
    alpha: f64,
    output: OutputMode,
) -> (Vec<Vec<RequestSchedule>>, Vec<usize>) {
    spec.split(",")
        .fold(
            (vec![vec![]; nthreads], vec![]),
            |(mut acc, mut ppss), step_spec| {
                let s: Vec<&str> = step_spec.split(":").collect();
                assert!(s.len() >= 2 && s.len() <= 3);
                let packets_per_second: u64 = s[0].parse().unwrap();
                let micros = s[1].parse().unwrap();
                let output = match s.len() {
                    2 => output,
                    3 => OutputMode::Silent,
                    _ => unreachable!(),
                };
    
                ppss.push(packets_per_second as usize);
                get_zipf_distribution(packets_per_second as usize, alpha, nthreads)
                    .enumerate()
                    .for_each(|(i, pps)| {
                        let ns_per_packet = 1_000_000_000.0 / pps;
                        acc[i].push(
                            RequestSchedule {
                                arrival: Distribution::Exponential(ns_per_packet),
                                service,
                                output,
                                runtime: Duration::from_micros(micros),
                                rps: pps as usize,
                                discard_pct: 0.0,
                            }
                        );
                    });
                (acc, ppss)
            }
        )
}

fn zipf_process_result_final(
    total_pps: usize,
    scheds: Vec<RequestSchedule>,
    results: Vec<ScheduleResult>,
    wct_start: SystemTime,
    sched_start: Duration,
) -> bool {
    let mut buckets: BTreeMap<u64, usize> = BTreeMap::new();
    let mut latencies_raw: Vec<u64> = Vec::new();

    let packet_count = results.iter().map(|res| res.packet_count).sum::<usize>();
    let drop_count = results.iter().map(|res| res.drop_count).sum::<usize>();
    let never_sent_count = results
        .iter()
        .map(|res| res.never_sent_count)
        .sum::<usize>();
    let first_send = results.iter().filter_map(|res| res.first_send).min();
    let last_send = results.iter().filter_map(|res| res.last_send).max();
    let last_recv = results.iter().filter_map(|res| res.last_recv).max();
    let first_tsc = results.iter().filter_map(|res| res.first_tsc).min();
    let start_unix = wct_start + sched_start;

    if let OutputMode::Silent = scheds[0].output {
        return true;
    }

    // let total_pps = scheds.iter().map(|e| e.rps).sum::<usize>();

    if packet_count <= 1 {
        println!(
            "\n\n[RESULT] {}, {}, 0, {}, {}, {}",
            scheds[0].service.name(),
            total_pps,
            drop_count,
            never_sent_count,
            start_unix.duration_since(UNIX_EPOCH).unwrap().as_secs()
        );
        return false;
    }

    results.iter().for_each(|res| {
        for (k, v) in &res.latencies {
            *buckets.entry(*k).or_insert(0) += v;
        }
        for lat in &res.latencies_raw {
            latencies_raw.push(*lat);
        }
    });

    let percentile = |p| {
        let idx = ((packet_count + drop_count) as f32 * p / 100.0) as usize;
        if idx >= packet_count {
            return INFINITY;
        }

        let mut seen = 0;
        for k in buckets.keys() {
            seen += buckets[k];
            if seen >= idx {
                return *k as f32;
            }
        }
        return INFINITY;
    };

    if let OutputMode::Live = scheds[0].output {
        println!(
            "RPS: {}\tMedian (us): {: <7}\t99th (us): {: <7}\t99.9th (us): {: <7}",
            total_pps,
            percentile(50.0) as usize,
            percentile(99.0) as usize,
            percentile(99.9) as usize
        );
        return true;
    }

    let first_send = first_send.unwrap();
    let start_unix = wct_start + first_send;

    let target = results.iter().map(|res| {
        (res.packet_count + res.drop_count) as u64 * 1000_000_000
            / duration_to_ns(res.last_send.unwrap() - res.first_send.unwrap())
    }).fold(0, |s, e| s + e);

    let actual = results.iter().map(|res| {
        res.packet_count as u64 * 1000_000_000 / duration_to_ns(res.last_recv.unwrap() - res.first_send.unwrap())
    }).fold(0, |s, e| s + e);

    println!(
        "\n\n[RESULT] {}, {}, {}, {}, {}, {}, {:.1}, {:.1}, {:.1}, {:.1}, {:.1}, {}, {}",
        scheds[0].service.name(),
        total_pps,
        target,
        actual,
        drop_count,
        never_sent_count,
        percentile(50.0),
        percentile(90.0),
        percentile(99.0),
        percentile(99.9),
        percentile(99.99),
        start_unix.duration_since(UNIX_EPOCH).unwrap().as_secs(),
        first_tsc.unwrap()
    );

    
    unsafe {
        if let Some(exptid) = &EXPTID {
            if exptid != "null" {
                if let Ok(mut file) = File::create(format!("{}.latency", exptid)) {
                    let mut latencies: Vec<f64> = Vec::new();
                    let mut counts: Vec<usize> = Vec::new();

                    for (k, v) in buckets.iter() {
                        latencies.push(*k as f64);
                        counts.push(*v);
                    }

                    let total_count: u32 = counts.iter().map(|&count| count as u32).sum();
                    
                    
                    write!(file, "Latencies: \n").expect("Failed to write to file");
                    let mut cumulative_percentage = 0.0;
                    for (k, v) in buckets.iter() {
                        let percentage = (*v as f64 / total_count as f64) * 100.0; // Calculate the percentage
                        cumulative_percentage += percentage;
                        write!(file, "{},{},{:.2}\n", k, buckets[k], cumulative_percentage).expect("Failed to write to file");
                    }
                    writeln!(file, "").expect("Failed to write to file");
                    
                    
                    let mean: f64 = latencies.iter().zip(counts.iter()).map(|(&l, &c)| l * c as f64).sum::<f64>() / total_count as f64;
                    let squared_diffs: Vec<f64> = latencies.iter().map(|&x| (x - mean).powi(2)).collect();
                    let variance: f64 = squared_diffs.iter().sum::<f64>() / total_count as f64;
                    let standard_deviation: f64 = variance.sqrt();
                    // let sqdiff = squared_diffs.iter().sum::<f64>();
                    // writeln!(file, "Total Count: {}", total_count).expect("Failed to write to file");
                    writeln!(file, "Mean: {:.2}", mean).expect("Failed to write to file");
                    // writeln!(file, "squared_diffs: {:.2}", sqdiff).expect("Failed to write to file");
                    // writeln!(file, "variance: {:.2}", variance).expect("Failed to write to file");
                    writeln!(file, "Standard Deviation: {:.2}", standard_deviation).expect("Failed to write to file");

                } else {
                    eprintln!("Failed to create file {}.latency", exptid);
                }

                if let Ok(mut file) = File::create(format!("{}.latency_raw", exptid)) {
                    for (index, latency) in latencies_raw.iter().enumerate() {
                        writeln!(file, "{},{}", index, latency)
                            .expect("Failed to write to file");
                    }
                } else {
                    eprintln!("Failed to create file {}..latency_raw", exptid);
                }
            }
        }
    }


    if let OutputMode::Trace = scheds[0].output {
        let mut cnt_map: HashMap<u64, u64> = HashMap::new();
        let mut sum_lat_map: HashMap<u64, u64> = HashMap::new();
        
        for p in results.into_iter().filter_map(|p| p.trace).kmerge() {
            
            if let Some(completion_time) = p.completion_time {
                let actual_start = p.actual_start.unwrap();
                // println!(
                //     "{},{}",
                //     duration_to_ns(actual_start),
                //     // duration_to_ns(actual_start) as i64 - duration_to_ns(p.target_start) as i64,
                //     duration_to_ns(completion_time - actual_start),
                //     // p.server_tsc,
                // )
                let ms = ( (duration_to_ns(actual_start) / 1000000) / 10 ) * 10;
                let lat = duration_to_ns(completion_time - actual_start) as u64 / 1000;

                let count = cnt_map.entry(ms).or_insert(0);
                *count += 1;

                let sum_lat = sum_lat_map.entry(ms).or_insert(0);
                *sum_lat += lat;
            } 
            // else if p.actual_start.is_some() {
            //     let actual_start = p.actual_start.unwrap();
            //     print!(
            //         "{}:{}:-1:-1 ",
            //         duration_to_ns(actual_start),
            //         duration_to_ns(actual_start) as i64 - duration_to_ns(p.target_start) as i64,
            //     )
            // } else {
            //     print!("{}:-1:-1:-1 ", duration_to_ns(p.target_start))
            // }
        }
        let mut avg_lat_map: HashMap<u64, u64> = HashMap::new();
        for (ms, count) in &cnt_map {
            if let Some(&sum_lat) = sum_lat_map.get(ms) {
                let avg_lat = sum_lat / *count;
                avg_lat_map.insert(*ms, avg_lat);
            }
        }

        // Convert avg_lat_map into a BTreeMap for sorting by keys
        let sorted_avg_lat_map: BTreeMap<u64, u64> = avg_lat_map.into_iter().collect();
        
        if let Some(exptid) = unsafe {&EXPTID} {
            if exptid != "null" {
                let file_path = format!("{}.latency_trace", exptid);
                // Open the file in append mode using OpenOptions
                if let Ok(mut file) = OpenOptions::new()
                    .append(true)
                    .create(true)
                    .open(&file_path) 
                {
                    for (ms, avg_lat) in sorted_avg_lat_map.iter() {
                        writeln!(file, "{},{}", ms, avg_lat).expect("Failed to write to file");
                    }
                }
            }
            else {
                // Iterate and print the elements in ascending order of keys
                for (ms, avg_lat) in sorted_avg_lat_map.iter() {
                    println!("{},{}", ms, avg_lat);
                }
            }
        }
        

        // println!("");
    }

    true
}

fn zipf_run_client(
    total_ppss: Vec<usize>,
    proto: Arc<Box<dyn LoadgenProtocol>>,
    backend: Backend,
    addrs: &Vec<SocketAddrV4>,
    nthreads: usize,
    tport: Transport,
    barrier_group: &mut Option<lockstep::Group>,
    schedules: Vec<Arc<Vec<RequestSchedule>>>,
    index: usize,
) -> bool {
    let wg = shenango::WaitGroup::new();

    wg.add(3 * nthreads as i32);
    let wg_start = shenango::WaitGroup::new();
    wg_start.add(1 as i32);

    let conn_threads: Vec<_> = schedules
        .iter()
        .enumerate()
        .map(|(i, schedules)| {
            let client_idx = 100 + (index * nthreads) + i;
            let proto = proto.clone();
            let wg = wg.clone();
            let wg_start = wg_start.clone();
            let schedules = schedules.clone();
            let addr = addrs[i % addrs.len()];

            backend.spawn_thread(move || {
                run_client_worker(
                    proto, backend, addr, tport, wg, wg_start, schedules, client_idx, None,
                )
            })
        })
        .collect();
    
    backend.sleep(Duration::from_secs(1));
    wg.wait();


    if let Some(ref mut g) = *barrier_group {
        g.barrier();
    }

    wg_start.done();
    let start_unix = SystemTime::now();

    let packets: Vec<Vec<Option<ScheduleResult>>> = conn_threads
        .into_iter()
        .map(|s| s.join().unwrap())
        .collect();

    let sched_start = Duration::from_nanos(100_000_000);

    let results = schedules.into_iter()
        .zip(packets.into_iter())
        .map(|(schedules, packets)| {
            let mut sched_start = sched_start;
            schedules.iter()
                .zip(packets.into_iter())
                .filter_map(|(sched, packet)| {
                    let old_sched_start = sched_start;
                    sched_start += sched.runtime;
                    if let OutputMode::Silent = sched.output { None }
                    else { Some((*sched, packet.expect("thread had zero results"), old_sched_start)) }
                })
                .collect_vec()
        })
        .collect_vec();

    /* let results = schedules.iter()
        .zip(packets.into_iter())
        .filter_map(|(schedules, packets)| {
            let last = packets.into_iter().last();
            if last.is_none() || last.as_ref().unwrap().is_none() { return None }
            let last = last.unwrap().unwrap();

            let sched = schedules[schedules.len() - 1];
            let sched_start = schedules.iter().fold(sched_start, |sum, e| sum + e.runtime) - sched.runtime;

            Some((sched, last, sched_start))
        })
        .collect_vec(); */

    assert!(results.iter().fold(true, |acc, e| acc && e.len() == results[0].len()));

    let runs = results[0].len();
    let results = results.into_iter()
        .fold(
            vec![vec![]; runs],
            |mut acc, e| {
                e.into_iter().enumerate()
                    .for_each(|(i, e)| acc[i].push(e));
                acc
            }
        );

    let mut ret = true;
    for (results, total_pps) in results.into_iter().zip(total_ppss) {
        ret = results.iter()
            .map(|(sched, last, sched_start)| {
                process_result_final(sched, vec![last.clone()], start_unix, *sched_start)
            })
            .collect_vec()
            .into_iter()
            .all(|p| p) && ret;

        let (scheds, results, sched_starts) = results.into_iter()
            .fold(
                (vec![], vec![], vec![]),
                |(mut a, mut b, mut c), (ai, bi, ci)| {
                    a.push(ai);
                    b.push(bi);
                    c.push(ci);
                    (a, b, c)
                }
            );

        let sched_start = sched_starts.into_iter().min().unwrap();

        ret = zipf_process_result_final(total_pps, scheds, results, start_unix, sched_start) && ret;
        println!("\n*******************************************\n");
    }

    ret
    /* schedules
        .iter()
        .zip(packets.into_iter())
        .map(|(schedules, packets)| {
            schedules
                .iter()
                .zip(packets.into_iter())
                .map(|(sched, packet)| {
                    let perthread = if packet.is_some() { vec![packet.unwrap()] } else { vec![] };
                    let r = process_result_final(sched, perthread, start_unix, sched_start);
                    sched_start += sched.runtime;
                    r
                })
                .collect_vec()
                .into_iter()
                .all(|p| p)
        })
        .collect_vec()
        .into_iter()
        .all(|p| p) */
}

fn main() {
    let matches = App::new("Synthetic Workload Application")
        .version("0.1")
        .arg(
            Arg::with_name("exptid")
                .long("exptid")
                .value_name("ID")
                .default_value("null")
                .help("Experiment ID"),
        )
        .arg(
            Arg::with_name("ADDR")
                .index(1)
                .multiple(true)
                .help("Address and port to listen on")
                .required(true),
        )
        .arg(
            Arg::with_name("threads")
                .short("t")
                .long("threads")
                .value_name("T")
                .default_value("1")
                .help("Number of client threads"),
        )
        .arg(
            Arg::with_name("discard_pct")
                .long("discard_pct")
                .default_value("10")
                .help("Discard first % of packtets at target QPS from sample"),
        )
        .arg(
            Arg::with_name("mode")
                .short("m")
                .long("mode")
                .value_name("MODE")
                .possible_values(&[
                    "linux-server",
                    "linux-client",
                    "runtime-client",
                    "spawner-server",
                    "local-client",
                ])
                .required(true)
                .requires_ifs(&[("runtime-client", "config"), ("spawner-server", "config")])
                .help("Which mode to run in"),
        )
        .arg(
            Arg::with_name("runtime")
                .short("r")
                .long("runtime")
                .takes_value(true)
                .default_value("10")
                .help("How long the application should run for"),
        )
        .arg(
            Arg::with_name("pps")
                .long("pps")
                .takes_value(true)
                .default_value("10000")
                .help("How many packets should be sent per second"),
        )
        .arg(
            Arg::with_name("start_pps")
                .long("start_pps")
                .takes_value(true)
                .default_value("0")
                .help("Initial rate to sample at"),
        )
        .arg(
            Arg::with_name("config")
                .short("c")
                .long("config")
                .takes_value(true),
        )
        .arg(
            Arg::with_name("protocol")
                .short("p")
                .long("protocol")
                .value_name("PROTOCOL")
                .possible_values(&["synthetic", "memcached", "dns", "reflex", "http", "resp"])
                .default_value("synthetic")
                .help("Server protocol"),
        )
        .arg(
            Arg::with_name("warmup")
                .long("warmup")
                .takes_value(false)
                .help("Run the warmup routine"),
        )
        .arg(
            Arg::with_name("calibrate")
                .long("calibrate")
                .takes_value(true)
                .help("us to calibrate fake work for"),
        )
        .arg(
            Arg::with_name("output")
                .short("o")
                .long("output")
                .value_name("output mode")
                .possible_values(&["silent", "normal", "buckets", "trace"])
                .default_value("normal")
                .help("How to display loadgen results"),
        )
        .arg(
            Arg::with_name("distspec")
                .long("distspec")
                .takes_value(true)
                .help("Distribution of request lengths to use, new format")
                .conflicts_with("distribution")
                .conflicts_with("mean"),
        )
        .arg(
            Arg::with_name("distribution")
                .long("distribution")
                .short("d")
                .takes_value(true)
                .possible_values(&[
                    "zero",
                    "constant",
                    "exponential",
                    "bimodal1",
                    "bimodal2",
                    "bimodal3",
                ])
                .default_value("zero")
                .help("Distribution of request lengths to use"),
        )
        .arg(
            Arg::with_name("mean")
                .long("mean")
                .takes_value(true)
                .default_value("167")
                .help("Mean number of work iterations per request"),
        )
        .arg(
            Arg::with_name("leader-ip")
                .long("leader-ip")
                .takes_value(true)
                .help("IP address of leader instance")
                .conflicts_with("leader"),
        )
        .arg(
            Arg::with_name("barrier-peers")
                .long("barrier-peers")
                .takes_value(true)
                .requires("leader")
                .help("Number of connected loadgen instances"),
        )
        .arg(
            Arg::with_name("leader")
                .long("leader")
                .requires("barrier-peers")
                .takes_value(false)
                .help("Leader of barrier group"),
        )
        .arg(
            Arg::with_name("samples")
                .long("samples")
                .takes_value(true)
                .default_value("20")
                .help("Number of samples to collect"),
        )
        .arg(
            Arg::with_name("fakework")
                .long("fakework")
                .takes_value(true)
                .default_value("stridedmem:1024:7")
                .help("fake worker spec"),
        )
        .arg(
            Arg::with_name("transport")
                .long("transport")
                .takes_value(true)
                .default_value("udp")
                .help("udp or tcp"),
        )
        .arg(
            Arg::with_name("rampup")
                .long("rampup")
                .takes_value(true)
                .default_value("4")
                .help("per-sample ramp up seconds"),
        )
        .arg(
            Arg::with_name("loadshift")
                .long("loadshift")
                .takes_value(true)
                .default_value("")
                .help("loadshift spec"),
        )
        .arg(
            Arg::with_name("live")
                .long("live")
                .takes_value(false)
                .help("run live mode"),
        )
        .arg(
            Arg::with_name("intersample_sleep")
                .long("intersample_sleep")
                .takes_value(true)
                .default_value("0")
                .help("seconds to sleep between samples"),
        )
        .arg(
            Arg::with_name("zipf")
                .long("zipf")
                .takes_value(true)
                .help("enable ZIPF distribution for PPS over threads"),
        )
        .args(&SyntheticProtocol::args())
        .args(&MemcachedProtocol::args())
        .args(&DnsProtocol::args())
        .args(&ReflexProtocol::args())
        .args(&HttpProtocol::args())
        .args(&RespProtocol::args())
        .get_matches();

    let exptid = matches.value_of("exptid").unwrap_or("null").to_string();
    unsafe {
        EXPTID = Some(exptid.clone());
    }
    let addrs: Vec<SocketAddrV4> = matches
        .values_of("ADDR")
        .unwrap()
        .map(|val| FromStr::from_str(val).unwrap())
        .collect();
    let nthreads = value_t_or_exit!(matches, "threads", usize);
    let discard_pct = value_t_or_exit!(matches, "discard_pct", f32);

    let runtime = Duration::from_secs(value_t!(matches, "runtime", u64).unwrap());
    let packets_per_second = (value_t_or_exit!(matches, "pps", f32)) as usize;
    let start_packets_per_second = (value_t_or_exit!(matches, "start_pps", f32)) as usize;
    assert!(start_packets_per_second <= packets_per_second);
    let config = matches.value_of("config");
    let dowarmup = matches.is_present("warmup");
    let live_mode = matches.is_present("live");

    let distspec = match matches.is_present("distspec") {
        true => value_t_or_exit!(matches, "distspec", String),
        false => {
            let mean = value_t_or_exit!(matches, "mean", f64);
            match matches.value_of("distribution").unwrap() {
                "zero" => "zero".to_string(),
                "constant" => format!("constant:{}", mean),
                "exponential" => format!("exponential:{}", mean),
                "bimodal1" => format!("bimodal:0.9:{}:{}", mean * 0.5, mean * 5.5),
                "bimodal2" => format!("bimodal:0.999:{}:{}", mean * 0.5, mean * 500.5),
                "bimodal3" => format!("bimodal:0.99:{}:{}", mean * 0.5, mean * 5.5),
                _ => unreachable!(),
            }
        }
    };
    let distribution = Distribution::create(&distspec).unwrap();
    let tport = value_t_or_exit!(matches, "transport", Transport);
    let proto: Arc<Box<dyn LoadgenProtocol>> = match matches.value_of("protocol").unwrap() {
        "synthetic" => Arc::new(Box::new(SyntheticProtocol::with_args(&matches, tport))),
        "memcached" => Arc::new(Box::new(MemcachedProtocol::with_args(&matches, tport))),
        "dns" => Arc::new(Box::new(DnsProtocol::with_args(&matches, tport))),
        "reflex" => Arc::new(Box::new(ReflexProtocol::with_args(
            &matches,
            tport,
            distribution,
        ))),
        "http" => Arc::new(Box::new(HttpProtocol::with_args(&matches, tport))),
        "resp" => Arc::new(Box::new(RespProtocol::with_args(&matches, tport))),
        _ => unreachable!(),
    };

    let intersample_sleep = value_t_or_exit!(matches, "intersample_sleep", u64);
    let output = value_t_or_exit!(matches, "output", OutputMode);
    let samples = value_t_or_exit!(matches, "samples", usize);
    let rampup = value_t_or_exit!(matches, "rampup", usize);
    let mode = matches.value_of("mode").unwrap();
    let backend = match mode {
        "linux-server" | "linux-client" => Backend::Linux,
        "spawner-server" | "runtime-client" | "local-client" => Backend::Runtime,
        _ => unreachable!(),
    };

    let loadshift_spec = value_t_or_exit!(matches, "loadshift", String);
    let fwspec = value_t_or_exit!(matches, "fakework", String);
    let fakeworker = Arc::new(FakeWorker::create(&fwspec).unwrap());

    if matches.is_present("calibrate") {
        let us = value_t_or_exit!(matches, "calibrate", u64);
        backend.init_and_run(config, move || {
            let barrier = Arc::new(AtomicUsize::new(nthreads));
            let join_handles: Vec<_> = (0..nthreads)
                .map(|_| {
                    let fakeworker = fakeworker.clone();
                    let barrier = barrier.clone();
                    backend.spawn_thread(move || {
                        barrier.fetch_sub(1, Ordering::SeqCst);
                        while barrier.load(Ordering::SeqCst) > 0 {}
                        fakeworker.calibrate(us);
                    })
                })
                .collect();
            for j in join_handles {
                j.join().unwrap();
            }
        });
        return;
    }

    let zipf = matches.value_of("zipf")
        .map(|alpha| alpha.parse::<f64>().unwrap())
        .filter(|&alpha| if nthreads == 1 {
            eprintln!("WARNING: ZIPF distribution was selected with only 1 thread.");
            false
        } else if alpha == 0.0 {
            eprintln!("WARNING: Alpha = 0 is a uniform distribution.");
            false
        } else {
            true
        });

    match mode {
        "spawner-server" => match tport {
            Transport::Udp => {
                backend.init_and_run(config, move || run_spawner_server(addrs[0], &fwspec))
            }
            Transport::Tcp => backend.init_and_run(config, move || {
                run_tcp_server(backend, addrs[0], fakeworker)
            }),
        },
        "linux-server" => match tport {
            Transport::Udp => backend.init_and_run(config, move || {
                run_linux_udp_server(backend, addrs[0], nthreads, fakeworker)
            }),
            Transport::Tcp => backend.init_and_run(config, move || {
                run_tcp_server(backend, addrs[0], fakeworker)
            }),
        },
        "local-client" => {
            backend.init_and_run(config, move || {
                println!("Distribution, RPS, Target, Actual, Dropped, Never Sent, Median, 90th, 99th, 99.9th, 99.99th, Start, StartTsc");
                if dowarmup {
                    for packets_per_second in (1..3).map(|i| i * 100000) {
                        let sched = gen_classic_packet_schedule(
                            Duration::from_secs(1),
                            packets_per_second,
                            OutputMode::Silent,
                            distribution,
                            0,
                            nthreads,
                            discard_pct,
                        );
                        run_local(
                            backend,
                            nthreads,
                            fakeworker.clone(),
                            sched,
                        );
                    }
                }
                let step_size = (packets_per_second - start_packets_per_second) / samples;
                for j in 1..=samples {
                    let sched = gen_classic_packet_schedule(
                        runtime,
                        start_packets_per_second + step_size * j,
                        output,
                        distribution,
                        0,
                        nthreads,
                        discard_pct,
                    );
                    run_local(
                        backend,
                        nthreads,
                        fakeworker.clone(),
                        sched,
                    );
                    backend.sleep(Duration::from_secs(3));
                }
            });
        }
        "linux-client" | "runtime-client" => {
            let matches = matches.clone();
            backend.init_and_run(config, move || {

                let mut barrier_group = match (matches.is_present("leader"), matches.value_of("leader-ip")) {
			(true, _) => {
				let addr =  SocketAddrV4::new(FromStr::from_str("0.0.0.0").unwrap(), 23232);
				let npeers = value_t_or_exit!(matches, "barrier-peers", usize);
				Some(lockstep::Group::new_server(npeers - 1, addr, backend.clone()).unwrap())
			},
			(_, Some(ipstr)) => {
				let addr = SocketAddrV4::new(FromStr::from_str(ipstr).unwrap(), 23232);
				Some(lockstep::Group::new_client(addr, backend.clone()).unwrap())
			}
			(_, _) => None,
		};

                if !live_mode {
                    println!("Distribution, RPS, Target, Actual, Dropped, Never Sent, Median, 90th, 99th, 99.9th, 99.99th, Start, StartTsc");
                }
                match (matches.value_of("protocol").unwrap(), &barrier_group) {
                    (_, Some(lockstep::Group::Client(ref _c))) => (),
                    ("memcached", _) => {
                        let proto = MemcachedProtocol::with_args(&matches, Transport::Tcp);
                        for addr in &addrs {
                            if !run_memcached_preload(proto, backend, Transport::Tcp, *addr, nthreads) {
                                panic!("Could not preload memcached");
                            }
                        }

                    },
                    ("resp", _) => {
                        let protocol = RespProtocol::with_args(&matches, Transport::Tcp);
                        // protocol.preload_servers(backend, Transport::Tcp, addrs[0]);
                    }
                    _ => (),
                };


                if live_mode {
                    let sched = gen_classic_packet_schedule(
                        runtime,
                        packets_per_second,
                        OutputMode::Live,
                        distribution,
                        rampup,
                        nthreads,
                        discard_pct
                    );
                    run_live_client(proto, backend, &addrs, nthreads, tport, &mut barrier_group, sched);
                    unreachable!();
                }

                if !loadshift_spec.is_empty() {
                    if let Some(alpha) = zipf {    
                        let (schedules, ppss) = zipf_gen_loadshift_experiment(&loadshift_spec, distribution, nthreads, alpha, output);
                        let schedules = schedules.into_iter().map(|e| Arc::new(e)).collect();

                        zipf_run_client(
                            ppss,
                            proto,
                            backend,
                            &addrs,
                            nthreads,
                            tport,
                            &mut barrier_group,
                            schedules,
                            1
                        );
                    } else {
                        let sched = gen_loadshift_experiment(&loadshift_spec, distribution, nthreads, output);
                        run_client(
                            proto,
                            backend,
                            &addrs,
                            nthreads,
                            tport,
                            &mut barrier_group,
                            sched,
                            0,
                        );
                    }
                    if let Some(ref mut g) = barrier_group {
                        g.barrier();
                    }
                    return;
                }

                if dowarmup {
                    // Run at full pps 3 times for 20 seconds
                    for _ in 0..1 {
                    let sched = gen_classic_packet_schedule(
                        Duration::from_secs(1),
                        (0.75 * (packets_per_second as f64)) as usize,
                        OutputMode::Silent,
                        distribution,
                        20,
                        nthreads,
                        discard_pct,
                    );
                        run_client(
                            proto.clone(),
                            backend,
                            &addrs,
                            nthreads,
                            tport,
                            &mut barrier_group,
                            sched,
                            0,
                        );
                    }
                    backend.sleep(Duration::from_secs(intersample_sleep));
                }

                if let Some(alpha) = zipf {
                    let pps_distribution = get_zipf_distribution(packets_per_second, alpha, nthreads);

                    let schedules = pps_distribution.map(|pps| {
                        Arc::new(zipf_gen_classic_packet_schedule(
                            runtime,
                            pps,
                            output,
                            distribution,
                            rampup,
                            discard_pct
                        ))
                    }).collect_vec();

                    zipf_run_client(
                        vec![packets_per_second],
                        proto,
                        backend,
                        &addrs,
                        nthreads,
                        tport,
                        &mut barrier_group,
                        schedules,
                        1
                    );

                    if let Some(ref mut g) = barrier_group {
                        g.barrier();
                    }
                    return;
                }

                let step_size = (packets_per_second - start_packets_per_second) / samples;
                for j in 1..=samples {
                    let sched = gen_classic_packet_schedule(
                        runtime,
                        start_packets_per_second + step_size * j,
                        output,
                        distribution,
                        rampup,
                        nthreads,
                        discard_pct
                    );
                    if !run_client(
                        proto.clone(),
                        backend,
                        &addrs,
                        nthreads,
                        tport,
                        &mut barrier_group,
                        sched,
                        j,
                    ) { break; }
                    if j != samples { backend.sleep(Duration::from_secs(intersample_sleep)); }
                }
                if let Some(ref mut g) = barrier_group {
                    g.barrier();
                }
            });
        }
        _ => unreachable!(),
    };
}<|MERGE_RESOLUTION|>--- conflicted
+++ resolved
@@ -29,16 +29,11 @@
 use std::time::{Duration, Instant, SystemTime, UNIX_EPOCH};
 
 use clap::{App, Arg};
-<<<<<<< HEAD
 use itertools::{Itertools, Either};
 use mersenne_twister::MersenneTwister;
 use rand::distributions::{Exp, IndependentSample};
 use rand::{Rng, SeedableRng};
-=======
-use itertools::Itertools;
-use rand::Rng;
 use rand_mt::Mt64;
->>>>>>> 3fbccd5c
 use shenango::udp::UdpSpawner;
 
 mod backend;
@@ -75,67 +70,15 @@
 mod http;
 use http::HttpProtocol;
 
-<<<<<<< HEAD
 mod resp;
 use resp::RespProtocol;
 
 use std::fs::{File, OpenOptions};
 static mut EXPTID: Option<String> = None;
 
-#[derive(Copy, Clone, Debug)]
-enum Distribution {
-    Zero,
-    Constant(u64),
-    Exponential(f64),
-    Bimodal1(f64),
-    Bimodal2(f64),
-    Bimodal3(f64),
-}
-impl Distribution {
-    fn name(&self) -> &'static str {
-        match *self {
-            Distribution::Zero => "zero",
-            Distribution::Constant(_) => "constant",
-            Distribution::Exponential(_) => "exponential",
-            Distribution::Bimodal1(_) => "bimodal1",
-            Distribution::Bimodal2(_) => "bimodal2",
-            Distribution::Bimodal3(_) => "bimodal3",
-        }
-    }
-    fn sample<R: Rng>(&self, rng: &mut R) -> u64 {
-        match *self {
-            Distribution::Zero => 0,
-            Distribution::Constant(m) => m,
-            Distribution::Exponential(m) => Exp::new(1.0 / m).ind_sample(rng) as u64,
-            Distribution::Bimodal1(m) => {
-                if rng.gen_weighted_bool(10) {
-                    (m * 5.5) as u64
-                } else {
-                    (m * 0.5) as u64
-                }
-            }
-            Distribution::Bimodal2(m) => {
-                if rng.gen_weighted_bool(1000) {
-                    (m * 500.5) as u64
-                } else {
-                    (m * 0.5) as u64
-                }
-            }
-
-            Distribution::Bimodal3(m) => {
-                if rng.gen_weighted_bool(100) {
-                    (m * 5.5) as u64
-                } else {
-                    (m * 0.5) as u64
-                }
-            }
-        }
-    }
-}
-=======
+
 mod distribution;
 use distribution::Distribution;
->>>>>>> 3fbccd5c
 
 arg_enum! {
 #[derive(Copy, Clone)]
